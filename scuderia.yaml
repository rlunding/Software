--- conflicted
+++ resolved
@@ -120,9 +120,3 @@
 2cv:
   name: Daniel Hoehener
   mac: b8:ca:3a:c9:73:e9
-<<<<<<< HEAD
-
-kitt:
-  name: Misha
-=======
->>>>>>> cd9a63dc
