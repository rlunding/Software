--- conflicted
+++ resolved
@@ -138,9 +138,6 @@
 
 ernie:
   name: Noam Buckman
-<<<<<<< HEAD
-=======
 
 maserati:
-  name: Valerio Varricchio
->>>>>>> 6bfd3ba9
+  name: Valerio Varricchio