--- conflicted
+++ resolved
@@ -124,9 +124,3 @@
 2cv:
   name: Daniel Hoehener
   mac: b8:ca:3a:c9:73:e9
-<<<<<<< HEAD
-
-kitt:
-  name: Misha
-=======
->>>>>>> 1db0ae88
