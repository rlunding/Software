emma: # (Noether)
  name: Andrea Censi
  mac: 00:0f:60:06:0a:4d

  buffalo_pwd: 27833193

shamrock:
  name: Hang Zhao  

# bmwm3: R.I.P.
porsche911:
  name: Changhyun Choi
  mac: 00:0f:60:06:0a:6a  

megaman:
  name: Shih-Yuan Liu
  mac: 00:0f:60:06:92:d5

oreo:
  name: Ari
  
light4:
  name: Chandan

light1: 
  name: Chandan

light2:
  name: Chandan

light3:
  name: Chandan

light5:
  name: Chandan

pontiac:
  name: Liam Paull

lada:
  name: Dmitry Yershov
  mac: 00:0f:60:06:23:b1

ayrton:
  name: Takke

thing:
  name: Catherine

ada:
  name: Robert

magitek:
  name: lapentab

morty:
  name: Tristan

quackmobile:
  name: alex

lily:
  name: Veronica

milo:
  name: Joe

julie:
  name: Jenny

neptunus:
  name: Erlend

lebeast:
  name: Mrinal

amadobot:
  name: Amado

duckmobile:
  name: Guy

starducks:
  name: Teddy

redrover:
  name: Michael

penguin:
  name: Hans

bill:
  name: Brandon

duckula:
  name: Giulia

nikola:
  name: Nick

charles:
  name: Wyatt

pipquack:
  name: Sam

setlist:
  name: Sang

argo:
  name: Jacopo

chewbacca:
  name: "Jason Pazis"

forrest:
  name: Igor

miata:
  name: Michal

feiying:
  name: Yajun

kitt:
  name: 'Michael "Misha" Novitzky'

2cv:
  name: Daniel Hoehener
  mac: b8:ca:3a:c9:73:e9

tesla:
  name: Hang Zhao

shamrock:
  name: Hang Zhao

ernie:
  name: Noam Buckman

maserati:
  name: Valerio Varricchio
<<<<<<< HEAD
=======

trabant:
  name: Nick Wang

wama:
  name: Brian Chuang

agent-orange:
  name: JihShi Chen

benz:
  name: NCTU Group 8

alphaduck:
  name: NCTU Group 7

kfc:
  name: NCTU Group 6

osram:
  name: NCTU Group 5

parker:
  name: NCTU Group 4

robotics:
  name: NCTU Group 3

grasseater:
  name: NCTU Group 2

pandola:
  name: NCTU Group 1
>>>>>>> 80f7d2c8
<|MERGE_RESOLUTION|>--- conflicted
+++ resolved
@@ -19,6 +19,9 @@
 oreo:
   name: Ari
   
+autopilot:
+  name: Chandan
+
 light4:
   name: Chandan
 
@@ -132,16 +135,11 @@
 tesla:
   name: Hang Zhao
 
-shamrock:
-  name: Hang Zhao
-
 ernie:
   name: Noam Buckman
 
 maserati:
   name: Valerio Varricchio
-<<<<<<< HEAD
-=======
 
 trabant:
   name: Nick Wang
@@ -175,4 +173,3 @@
 
 pandola:
   name: NCTU Group 1
->>>>>>> 80f7d2c8
