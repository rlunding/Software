mercedes:
        name: Andrea Censi
        mac: 00:0f:60:06:0a:4d
bmwm3:
	name: Andrea Censi
	mac: 00:0f:60:05:ff:e8
porsche911:
	name: Changhyun Choi
	mac: 00:0f:60:06:0a:6a  
megaman:
	name: Shih-Yuan Liu
	mac: 00:0f:60:06:92:d5
lada:
	name: Dmitry Yershov
	mac: 00:0f:60:06:23:b1
ayrton:
        name: Takke
thing:
	name: Catherine
ada:
	name: Robert
magitek:
	name: lapentab
morty:
	name: Tristan
quackmobile:
	name: alex
lily:
	name: Veronica
milo:
	name: Joe
Julie:
	name: Jenny
neptunus:
	name: Erlend
lebeast:
	name: Mrinal
amadobot:
	name: Amado
duckmobile:
	name: Guy
starducks
	name: Teddy
redrover:
	name: Michael
<<<<<<< HEAD
penguin:
	name: Hans
=======
bill:
	name: Brandon
>>>>>>> 1fee31ae
<|MERGE_RESOLUTION|>--- conflicted
+++ resolved
@@ -43,10 +43,7 @@
 	name: Teddy
 redrover:
 	name: Michael
-<<<<<<< HEAD
 penguin:
 	name: Hans
-=======
 bill:
-	name: Brandon
->>>>>>> 1fee31ae
+	name: Brandon