--- conflicted
+++ resolved
@@ -12,19 +12,12 @@
 	python-lxml \
 	python-bs4 \
 	python-ruamel.yaml \
-<<<<<<< HEAD
 	python-ruamel.ordereddict \
 	python-tables
 
-# These don't have an APT package
-=======
-	python-ruamel.ordereddict
-
-# exception: python-pymongo is too old
 
 # These don't have an APT package
 
->>>>>>> 71c864e3
 pip install --upgrade --user \
 	PyContracts \
 	QuickApp \
