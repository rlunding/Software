--- conflicted
+++ resolved
@@ -2,11 +2,7 @@
 jobs:
     build:
      docker:
-<<<<<<< HEAD
-        - image: andreacensi/duckietown-xenial-kinetic:11
-=======
-        - image: andreacensi/duckietown-xenial-kinetic:13
->>>>>>> 05f43435
+        - image: andreacensi/duckietown-xenial-kinetic:14
      parallelism: 4
      steps:
         - checkout
