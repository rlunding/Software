--- conflicted
+++ resolved
@@ -2,7 +2,6 @@
 set -e
 set -x
 
-<<<<<<< HEAD
 # Important: always use the python-X library if available,
 # rather than doing "pip install X".
 
@@ -13,8 +12,8 @@
 	python-lxml \
 	python-bs4 \
 	python-ruamel.yaml \
-	python-ruamel.ordereddict \
-	python-pymongo
-=======
-pip install --user  pymongo
->>>>>>> 7df7aa1e
+	python-ruamel.ordereddict
+
+
+# exception: pymongo is too old
+pip install --user  --upgrade pymongo