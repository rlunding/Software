--- conflicted
+++ resolved
@@ -9,15 +9,15 @@
 # Do not change the constants: add your own colors or sequence
 
 RED = [0.24, 0, 0]
-<<<<<<< HEAD
+
+s = 0.5
 GREEN = [0, s, 0]
 WHITE = [s, s, s]
 BLUE = [0, 0, s]
-=======
-GREEN = [0, 0.15, 0]
+
 GREEN2 = [0, 0.3, 0]
 
->>>>>>> 247876ba
+
 OFF = [0, 0, 0]
 
 s = 0.5
