owner: Su Yilmaz
hostname: ola
username: suyilmaz
description: >
    Su's car.
<<<<<<< HEAD
log:
    2017-08-01: >
        Switched RPI2 with RPI3.
    2017-08-20: >
        There is something wrong with the PWM hat and the LEDs.
=======
log: 
>>>>>>> f0a18a02
<|MERGE_RESOLUTION|>--- conflicted
+++ resolved
@@ -3,12 +3,4 @@
 username: suyilmaz
 description: >
     Su's car.
-<<<<<<< HEAD
-log:
-    2017-08-01: >
-        Switched RPI2 with RPI3.
-    2017-08-20: >
-        There is something wrong with the PWM hat and the LEDs.
-=======
-log: 
->>>>>>> f0a18a02
+log: 