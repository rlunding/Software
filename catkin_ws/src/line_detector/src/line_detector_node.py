--- conflicted
+++ resolved
@@ -69,7 +69,6 @@
         rospy.loginfo("[%s] Initialized." %(self.node_name))
 
         self.timer = rospy.Timer(rospy.Duration.from_sec(1.0), self.updateParams)
-<<<<<<< HEAD
         
         # Verbose option 
         self.verbose = rospy.get_param('~verbose')
@@ -80,10 +79,6 @@
             self.toc_pre = rospy.get_time() 
 
     def updateParams(self, event):
-=======
-
-    def updateParams(self,event):
->>>>>>> b19bff60
         self.image_size = rospy.get_param('~img_size')
         self.top_cutoff = rospy.get_param('~top_cutoff')
   
