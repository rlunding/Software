Header header
int8 detection

<<<<<<< HEAD
int8 NONE=0
int8 A=1
int8 B=2
int8 C=3
=======
int8 NO_CAR=0
int8 SIGNAL_A=11
int8 SIGNAL_B=12
int8 SIGNAL_C=13
>>>>>>> 0e6665f8



<|MERGE_RESOLUTION|>--- conflicted
+++ resolved
@@ -1,17 +1,10 @@
 Header header
 int8 detection
 
-<<<<<<< HEAD
-int8 NONE=0
-int8 A=1
-int8 B=2
-int8 C=3
-=======
 int8 NO_CAR=0
 int8 SIGNAL_A=11
 int8 SIGNAL_B=12
 int8 SIGNAL_C=13
->>>>>>> 0e6665f8
 
 
 
