--- conflicted
+++ resolved
@@ -74,17 +74,12 @@
   Rects.msg
   SceneSegments.msg
   CoordinationClearance.msg
-<<<<<<< HEAD
+
 #  IntersectionDetection.msg
 #  CoordinationSignal.msg
 #  TrafficLightDetection.msg
   VehicleCorners.msg
   VehiclePose.msg
-=======
-  IntersectionDetection.msg
-  CoordinationSignal.msg
-  TrafficLightDetection.msg
->>>>>>> 49620d6f
   VehicleDetection.msg
   FSMState.msg
   BoolStamped.msg
