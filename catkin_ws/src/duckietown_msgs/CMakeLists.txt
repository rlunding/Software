cmake_minimum_required(VERSION 2.8.3)
project(duckietown_msgs)

## Find catkin macros and libraries
## if COMPONENTS list like find_package(catkin REQUIRED COMPONENTS xyz)
## is used, also find other catkin packages
find_package(catkin REQUIRED COMPONENTS
  roscpp
  rospy
  message_generation
  std_msgs
  geometry_msgs
  visualization_msgs
  sensor_msgs
  tf_conversions
  tf
)

## System dependencies are found with CMake's conventions
# find_package(Boost REQUIRED COMPONENTS system)


## Uncomment this if the package has a setup.py. This macro ensures
## modules and global scripts declared therein get installed
## See http://ros.org/doc/api/catkin/html/user_guide/setup_dot_py.html
# catkin_python_setup()

################################################
## Declare ROS messages, services and actions ##
################################################

## To declare and build messages, services or actions from within this
## package, follow these steps:
## * Let MSG_DEP_SET be the set of packages whose message types you use in
##   your messages/services/actions (e.g. std_msgs, actionlib_msgs, ...).
## * In the file package.xml:
##   * add a build_depend tag for "message_generation"
##   * add a build_depend and a run_depend tag for each package in MSG_DEP_SET
##   * If MSG_DEP_SET isn't empty the following dependency has been pulled in
##     but can be declared for certainty nonetheless:
##     * add a run_depend tag for "message_runtime"
## * In this file (CMakeLists.txt):
##   * add "message_generation" and every package in MSG_DEP_SET to
##     find_package(catkin REQUIRED COMPONENTS ...)
##   * add "message_runtime" and every package in MSG_DEP_SET to
##     catkin_package(CATKIN_DEPENDS ...)
##   * uncomment the add_*_files sections below as needed
##     and list every .msg/.srv/.action file to be processed
##   * uncomment the generate_messages entry below
##   * add every package in MSG_DEP_SET to generate_messages(DEPENDENCIES ...)

## Generate messages in the 'msg' folder
add_message_files(
  FILES
  CarControl.msg
  LEDControl.msg
  DuckieSensor.msg
  LanePose.msg
  WheelsCmd.msg
  WheelsCmdStamped.msg
  Pose2DStamped.msg
  Twist2DStamped.msg
  TagDetection.msg
  AprilTags.msg
  Pixel.msg
  Vector2D.msg
  Segment.msg
  SegmentList.msg
  Rect.msg
  Rects.msg
  SceneSegments.msg
  CoordinationClearance.msg
  IntersectionDetection.msg
  CoordinationSignal.msg
  TrafficLightDetection.msg
  VehicleDetection.msg
  FSMState.msg
<<<<<<< HEAD
  AntiInstagramHealth.msg
  BoolStamped.msg
  StopLineReading.msg
=======
  BoolStamped.msg
  StopLineReading.msg
  ObstacleType.msg
  ObstacleImageDetection.msg
  ObstacleImageDetectionList.msg
>>>>>>> fdd4e88e
)

## Generate services in the 'srv' folder
# add_service_files(
#   FILES
#   Service1.srv
#   Service2.srv
# )

## Generate actions in the 'action' folder
# add_action_files(
#   FILES
#   Action1.action
#   Action2.action
# )

## Generate added messages and services with any dependencies listed here
generate_messages(
  DEPENDENCIES
  std_msgs
  geometry_msgs
  sensor_msgs
)

################################################
## Declare ROS dynamic reconfigure parameters ##
################################################

## To declare and build dynamic reconfigure parameters within this
## package, follow these steps:
## * In the file package.xml:
##   * add a build_depend and a run_depend tag for "dynamic_reconfigure"
## * In this file (CMakeLists.txt):
##   * add "dynamic_reconfigure" to
##     find_package(catkin REQUIRED COMPONENTS ...)
##   * uncomment the "generate_dynamic_reconfigure_options" section below
##     and list every .cfg file to be processed

## Generate dynamic reconfigure parameters in the 'cfg' folder
# generate_dynamic_reconfigure_options(
#   cfg/DynReconf1.cfg
#   cfg/DynReconf2.cfg
# )

###################################
## catkin specific configuration ##
###################################
## The catkin_package macro generates cmake config files for your package
## Declare things to be passed to dependent projects
## INCLUDE_DIRS: uncomment this if you package contains header files
## LIBRARIES: libraries you create in this project that dependent projects also need
## CATKIN_DEPENDS: catkin_packages dependent projects also need
## DEPENDS: system dependencies of this project that dependent projects also need
catkin_package(
#  INCLUDE_DIRS include
#  LIBRARIES duckietown_msgs
   CATKIN_DEPENDS geometry_msgs roscpp rospy sensor_msgs std_msgs message_runtime visualization_msgs

#  DEPENDS system_lib
)

###########
## Build ##
###########

## Specify additional locations of header files
## Your package locations should be listed before other locations
# include_directories(include)
include_directories(
  ${catkin_INCLUDE_DIRS}
)

## Declare a C++ library
# add_library(duckietown_msgs
#   src/${PROJECT_NAME}/duckietown_msgs.cpp
# )

## Add cmake target dependencies of the library
## as an example, code may need to be generated before libraries
## either from message generation or dynamic reconfigure
# add_dependencies(duckietown_msgs ${${PROJECT_NAME}_EXPORTED_TARGETS} ${catkin_EXPORTED_TARGETS})

## Declare a C++ executable
# add_executable(duckietown_msgs_node src/duckietown_msgs_node.cpp)

## Add cmake target dependencies of the executable
## same as for the library above
# add_dependencies(duckietown_msgs_node ${${PROJECT_NAME}_EXPORTED_TARGETS} ${catkin_EXPORTED_TARGETS})

## Specify libraries to link a library or executable target against
# target_link_libraries(duckietown_msgs_node
#   ${catkin_LIBRARIES}
# )

#############
## Install ##
#############

# all install targets should use catkin DESTINATION variables
# See http://ros.org/doc/api/catkin/html/adv_user_guide/variables.html

## Mark executable scripts (Python etc.) for installation
## in contrast to setup.py, you can choose the destination
# install(PROGRAMS
#   scripts/my_python_script
#   DESTINATION ${CATKIN_PACKAGE_BIN_DESTINATION}
# )

## Mark executables and/or libraries for installation
# install(TARGETS duckietown_msgs duckietown_msgs_node
#   ARCHIVE DESTINATION ${CATKIN_PACKAGE_LIB_DESTINATION}
#   LIBRARY DESTINATION ${CATKIN_PACKAGE_LIB_DESTINATION}
#   RUNTIME DESTINATION ${CATKIN_PACKAGE_BIN_DESTINATION}
# )

## Mark cpp header files for installation
# install(DIRECTORY include/${PROJECT_NAME}/
#   DESTINATION ${CATKIN_PACKAGE_INCLUDE_DESTINATION}
#   FILES_MATCHING PATTERN "*.h"
#   PATTERN ".svn" EXCLUDE
# )

## Mark other files for installation (e.g. launch and bag files, etc.)
# install(FILES
#   # myfile1
#   # myfile2
#   DESTINATION ${CATKIN_PACKAGE_SHARE_DESTINATION}
# )

#############
## Testing ##
#############

## Add gtest based cpp test target and link libraries
# catkin_add_gtest(${PROJECT_NAME}-test test/test_duckietown_msgs.cpp)
# if(TARGET ${PROJECT_NAME}-test)
#   target_link_libraries(${PROJECT_NAME}-test ${PROJECT_NAME})
# endif()

## Add folders to be run by python nosetests
# catkin_add_nosetests(test)<|MERGE_RESOLUTION|>--- conflicted
+++ resolved
@@ -75,17 +75,12 @@
   TrafficLightDetection.msg
   VehicleDetection.msg
   FSMState.msg
-<<<<<<< HEAD
   AntiInstagramHealth.msg
-  BoolStamped.msg
-  StopLineReading.msg
-=======
   BoolStamped.msg
   StopLineReading.msg
   ObstacleType.msg
   ObstacleImageDetection.msg
   ObstacleImageDetectionList.msg
->>>>>>> fdd4e88e
 )
 
 ## Generate services in the 'srv' folder
