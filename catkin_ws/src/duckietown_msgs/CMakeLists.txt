--- conflicted
+++ resolved
@@ -77,14 +77,11 @@
   FSMState.msg
   BoolStamped.msg
   StopLineReading.msg
-<<<<<<< HEAD
   ObstacleType.msg
   ObstacleImageDetection.msg
   ObstacleImageDetectionList.msg
   ObstacleProjectedDetection.msg
   ObstacleProjectedDetectionList.msg
-=======
->>>>>>> 155b8bfd
 )
 
 ## Generate services in the 'srv' folder
