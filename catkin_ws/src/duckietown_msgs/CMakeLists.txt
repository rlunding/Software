cmake_minimum_required(VERSION 2.8.3)
project(duckietown_msgs)

## Find catkin macros and libraries
## if COMPONENTS list like find_package(catkin REQUIRED COMPONENTS xyz)
## is used, also find other catkin packages
find_package(catkin REQUIRED COMPONENTS
  roscpp
  rospy
  message_generation
  std_msgs
  geometry_msgs
  visualization_msgs
  sensor_msgs
  tf_conversions
  tf
)

## System dependencies are found with CMake's conventions
# find_package(Boost REQUIRED COMPONENTS system)


## Uncomment this if the package has a setup.py. This macro ensures
## modules and global scripts declared therein get installed
## See http://ros.org/doc/api/catkin/html/user_guide/setup_dot_py.html
# catkin_python_setup()

################################################
## Declare ROS messages, services and actions ##
################################################

## To declare and build messages, services or actions from within this
## package, follow these steps:
## * Let MSG_DEP_SET be the set of packages whose message types you use in
##   your messages/services/actions (e.g. std_msgs, actionlib_msgs, ...).
## * In the file package.xml:
##   * add a build_depend tag for "message_generation"
##   * add a build_depend and a run_depend tag for each package in MSG_DEP_SET
##   * If MSG_DEP_SET isn't empty the following dependency has been pulled in
##     but can be declared for certainty nonetheless:
##     * add a run_depend tag for "message_runtime"
## * In this file (CMakeLists.txt):
##   * add "message_generation" and every package in MSG_DEP_SET to
##     find_package(catkin REQUIRED COMPONENTS ...)
##   * add "message_runtime" and every package in MSG_DEP_SET to
##     catkin_package(CATKIN_DEPENDS ...)
##   * uncomment the add_*_files sections below as needed
##     and list every .msg/.srv/.action file to be processed
##   * uncomment the generate_messages entry below
##   * add every package in MSG_DEP_SET to generate_messages(DEPENDENCIES ...)

## Generate messages in the 'msg' folder
add_message_files(
  FILES
  CarControl.msg
  LEDControl.msg
  DuckieSensor.msg
  LanePose.msg
  WheelsCmd.msg
  WheelsCmdStamped.msg
  Pose2DStamped.msg
  Twist2DStamped.msg
  TagDetection.msg
  AprilTags.msg
  Pixel.msg
  Vector2D.msg
  Segment.msg
  SegmentList.msg
  Rect.msg
  Rects.msg
  SceneSegments.msg
  CoordinationClearance.msg
  IntersectionDetection.msg
  CoordinationSignal.msg
  TrafficLightDetection.msg
  VehicleDetection.msg
  FSMState.msg
<<<<<<< HEAD
  AntiInstagramHealth.msg
  BoolStamped.msg
  StopLineReading.msg
  ObstacleType.msg
  ObstacleImageDetection.msg
  ObstacleImageDetectionList.msg
=======
  Trajectory.msg
>>>>>>> 4a8ece2c
)

## Generate services in the 'srv' folder
# add_service_files(
#   FILES
#   Service1.srv
#   Service2.srv
# )

## Generate actions in the 'action' folder
# add_action_files(
#   FILES
#   Action1.action
#   Action2.action
# )

## Generate added messages and services with any dependencies listed here
generate_messages(
  DEPENDENCIES
  std_msgs
  geometry_msgs
  sensor_msgs
)

################################################
## Declare ROS dynamic reconfigure parameters ##
################################################

## To declare and build dynamic reconfigure parameters within this
## package, follow these steps:
## * In the file package.xml:
##   * add a build_depend and a run_depend tag for "dynamic_reconfigure"
## * In this file (CMakeLists.txt):
##   * add "dynamic_reconfigure" to
##     find_package(catkin REQUIRED COMPONENTS ...)
##   * uncomment the "generate_dynamic_reconfigure_options" section below
##     and list every .cfg file to be processed

## Generate dynamic reconfigure parameters in the 'cfg' folder
# generate_dynamic_reconfigure_options(
#   cfg/DynReconf1.cfg
#   cfg/DynReconf2.cfg
# )

###################################
## catkin specific configuration ##
###################################
## The catkin_package macro generates cmake config files for your package
## Declare things to be passed to dependent projects
## INCLUDE_DIRS: uncomment this if you package contains header files
## LIBRARIES: libraries you create in this project that dependent projects also need
## CATKIN_DEPENDS: catkin_packages dependent projects also need
## DEPENDS: system dependencies of this project that dependent projects also need
catkin_package(
#  INCLUDE_DIRS include
#  LIBRARIES duckietown_msgs
   CATKIN_DEPENDS geometry_msgs roscpp rospy sensor_msgs std_msgs message_runtime visualization_msgs

#  DEPENDS system_lib
)

###########
## Build ##
###########

## Specify additional locations of header files
## Your package locations should be listed before other locations
# include_directories(include)
include_directories(
  ${catkin_INCLUDE_DIRS}
)

## Declare a C++ library
# add_library(duckietown_msgs
#   src/${PROJECT_NAME}/duckietown_msgs.cpp
# )

## Add cmake target dependencies of the library
## as an example, code may need to be generated before libraries
## either from message generation or dynamic reconfigure
# add_dependencies(duckietown_msgs ${${PROJECT_NAME}_EXPORTED_TARGETS} ${catkin_EXPORTED_TARGETS})

## Declare a C++ executable
# add_executable(duckietown_msgs_node src/duckietown_msgs_node.cpp)

## Add cmake target dependencies of the executable
## same as for the library above
# add_dependencies(duckietown_msgs_node ${${PROJECT_NAME}_EXPORTED_TARGETS} ${catkin_EXPORTED_TARGETS})

## Specify libraries to link a library or executable target against
# target_link_libraries(duckietown_msgs_node
#   ${catkin_LIBRARIES}
# )

#############
## Install ##
#############

# all install targets should use catkin DESTINATION variables
# See http://ros.org/doc/api/catkin/html/adv_user_guide/variables.html

## Mark executable scripts (Python etc.) for installation
## in contrast to setup.py, you can choose the destination
# install(PROGRAMS
#   scripts/my_python_script
#   DESTINATION ${CATKIN_PACKAGE_BIN_DESTINATION}
# )

## Mark executables and/or libraries for installation
# install(TARGETS duckietown_msgs duckietown_msgs_node
#   ARCHIVE DESTINATION ${CATKIN_PACKAGE_LIB_DESTINATION}
#   LIBRARY DESTINATION ${CATKIN_PACKAGE_LIB_DESTINATION}
#   RUNTIME DESTINATION ${CATKIN_PACKAGE_BIN_DESTINATION}
# )

## Mark cpp header files for installation
# install(DIRECTORY include/${PROJECT_NAME}/
#   DESTINATION ${CATKIN_PACKAGE_INCLUDE_DESTINATION}
#   FILES_MATCHING PATTERN "*.h"
#   PATTERN ".svn" EXCLUDE
# )

## Mark other files for installation (e.g. launch and bag files, etc.)
# install(FILES
#   # myfile1
#   # myfile2
#   DESTINATION ${CATKIN_PACKAGE_SHARE_DESTINATION}
# )

#############
## Testing ##
#############

## Add gtest based cpp test target and link libraries
# catkin_add_gtest(${PROJECT_NAME}-test test/test_duckietown_msgs.cpp)
# if(TARGET ${PROJECT_NAME}-test)
#   target_link_libraries(${PROJECT_NAME}-test ${PROJECT_NAME})
# endif()

## Add folders to be run by python nosetests
# catkin_add_nosetests(test)<|MERGE_RESOLUTION|>--- conflicted
+++ resolved
@@ -75,16 +75,13 @@
   TrafficLightDetection.msg
   VehicleDetection.msg
   FSMState.msg
-<<<<<<< HEAD
   AntiInstagramHealth.msg
   BoolStamped.msg
   StopLineReading.msg
   ObstacleType.msg
   ObstacleImageDetection.msg
   ObstacleImageDetectionList.msg
-=======
   Trajectory.msg
->>>>>>> 4a8ece2c
 )
 
 ## Generate services in the 'srv' folder
