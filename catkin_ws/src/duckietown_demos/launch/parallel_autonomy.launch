<launch>
<<<<<<< HEAD
	<arg name="veh" default="charles"/>
<remap from="camera_node/image/compressed" to="/ada/camera_node/image/compressed"/>
	<!-- start basic args -->
	<include file="$(find duckietown_demos)/launch/master.launch">
		<arg name="veh" value="$(arg veh)"/>
		<arg name="fsm_file_name" value="parallel_autonomy" />
		<arg name="visualization" value="false" />
		<arg name="navigation" value="true"/>
		<arg name="apriltags" value="true" />
		<arg name="/camera/raw" value="true"/>
		<arg name="parallel_autonomy" value="true"/>

	<!--<arg name="camera" value="false"/>-->

=======
	<arg name="veh" default="$(env VEHICLE_NAME)"/>
	<!-- start basic args -->
	<include file="$(find duckietown_demos)/launch/master.launch">
		<arg name="veh" value="$(arg veh)"/>
		<arg name="visualization" value="false" />
		<arg name="param_file_name" default="default" />
		<arg name="line_detector_param_file_name" default="default" />
		<arg name="anti_instagram" default="false" />
		<arg name="parallel_autonomy" default="true" />
>>>>>>> af1b54a6
	</include>
</launch><|MERGE_RESOLUTION|>--- conflicted
+++ resolved
@@ -1,20 +1,4 @@
 <launch>
-<<<<<<< HEAD
-	<arg name="veh" default="charles"/>
-<remap from="camera_node/image/compressed" to="/ada/camera_node/image/compressed"/>
-	<!-- start basic args -->
-	<include file="$(find duckietown_demos)/launch/master.launch">
-		<arg name="veh" value="$(arg veh)"/>
-		<arg name="fsm_file_name" value="parallel_autonomy" />
-		<arg name="visualization" value="false" />
-		<arg name="navigation" value="true"/>
-		<arg name="apriltags" value="true" />
-		<arg name="/camera/raw" value="true"/>
-		<arg name="parallel_autonomy" value="true"/>
-
-	<!--<arg name="camera" value="false"/>-->
-
-=======
 	<arg name="veh" default="$(env VEHICLE_NAME)"/>
 	<!-- start basic args -->
 	<include file="$(find duckietown_demos)/launch/master.launch">
@@ -24,6 +8,5 @@
 		<arg name="line_detector_param_file_name" default="default" />
 		<arg name="anti_instagram" default="false" />
 		<arg name="parallel_autonomy" default="true" />
->>>>>>> af1b54a6
 	</include>
 </launch>