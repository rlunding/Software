--- conflicted
+++ resolved
@@ -3,22 +3,15 @@
 	<!-- start basic args -->
 	<include file="$(find duckietown_demos)/launch/master.launch">
 		<arg name="veh" value="$(arg veh)"/>
-<<<<<<< HEAD
 		<arg name="visualization" value="false" />
 		<arg name="navigation" value="true"/>
 		<arg name="/navigation/apriltags_random" value="false"/>
 		<arg name="/navigation/graph_planner" value="false"/>
    		<arg name="/navigation/intersection_control" value="true"/>
 		<arg name="apriltags" value="true" />
+		<arg name="line_detector_param_file_name" default="default" />
 		<arg name="/camera/raw" value="true"/>
 		<arg name="parallel_autonomy" value="true"/>
 
-=======
-		<arg name="visualization" value="true" />
-		<arg name="verbose" default="false" />
-		<arg name="param_file_name" default="default" />
-		<arg name="line_detector_param_file_name" default="default" />
-		<arg name="parallel_autonomy" default="true" />
->>>>>>> 597940da
 	</include>
 </launch>