<launch>
    <arg name="veh" default="dori" doc="Name of robot_name. ex: megaman"/>
    <arg name="show_marker" default="false" doc="Specify if you want to see the marker"/>
    <arg name="show_image" default="false" doc="Specify if you want to see the image"/>
    <arg name="use_ai" default="true" doc="Specify if you want to use the corrected image from anti instagram which means if this is yes, the topic: /{}/image_transformer_node/corrected_image MUST BE PUBLISHED, , otherwise we simply subscribe to raw image"/>
    <arg name="bb_len" default="500" doc="Specify length of bounding box"/>
    <arg name="bb_wid" default="250" doc="Specify width of bounding box"/>
    <arg name="ai_interval" default="10" doc="time interval after which the ai algorithm should be re-performed"/>
    <arg name="trafo_mode" default="both" doc="'cb' for colo balance only; 'lin' for linear trafo only; 'both' for both"/>

    <param name="~veh" value="$(arg veh)"/>
    <param name="~show_marker" value="$(arg show_marker)" type="bool"/>
    <param name="~show_image" value="$(arg show_image)" type="bool"/>
    <param name="~use_ai" value="$(arg use_ai)" type="bool"/>


    <node name="obstacle_detection_node" pkg="obst_avoid" type="obstacle_detection_node.py" output="screen">
    </node>
    <node name="obstacle_avoidance_node" pkg="obst_avoid" type="obstacle_avoidance_node.py" output="screen">
    </node>
<<<<<<< HEAD
<<<<<<< HEAD

=======
>>>>>>> devel-saviors-fabio
=======

>>>>>>> 5b08c0d3
    
    <include file="$(find anti_instagram)/launch/cont_anti_instagram_node.launch">
      <arg name="veh" value="$(arg veh)" />
      <arg name="ai_interval" value="$(arg ai_interval)" />
      <arg name="trafo_mode" value="$(arg trafo_mode)" />

    </include>

</launch><|MERGE_RESOLUTION|>--- conflicted
+++ resolved
@@ -18,14 +18,7 @@
     </node>
     <node name="obstacle_avoidance_node" pkg="obst_avoid" type="obstacle_avoidance_node.py" output="screen">
     </node>
-<<<<<<< HEAD
-<<<<<<< HEAD
 
-=======
->>>>>>> devel-saviors-fabio
-=======
-
->>>>>>> 5b08c0d3
     
     <include file="$(find anti_instagram)/launch/cont_anti_instagram_node.launch">
       <arg name="veh" value="$(arg veh)" />
