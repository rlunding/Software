--- conflicted
+++ resolved
@@ -15,13 +15,8 @@
         self.last_pub_time = rospy.Time.now()
 
         # Setup Parameters
-<<<<<<< HEAD
-        self.v_gain = self.setupParam("~speed_gain", 0.5)
-        self.omega_gain = self.setupParam("~steer_gain", 4.0)
-=======
         self.v_gain = self.setupParam("~speed_gain", 1.0)
         self.omega_gain = self.setupParam("~steer_gain", 10)
->>>>>>> b4cd9e62
 
         # Publications
         self.pub_car_cmd = rospy.Publisher("~car_cmd", Twist2DStamped, queue_size=1)
@@ -37,13 +32,8 @@
         self.has_complained = False
 
     def cbParamTimer(self,event):
-<<<<<<< HEAD
-        self.v_gain = rospy.get_param("~speed_gain", 0.5)
-        self.omega_gain = rospy.get_param("~steer_gain", 4.0)
-=======
         self.v_gain = rospy.get_param("~speed_gain", 1.0)
         self.omega_gain = rospy.get_param("~steer_gain", 10)
->>>>>>> b4cd9e62
 
     def setupParam(self,param_name,default_value):
         value = rospy.get_param(param_name,default_value)
