--- conflicted
+++ resolved
@@ -1,10 +1,6 @@
 baseline: 0.1
 calibration_time: 2016-04-14-23-32-32
-<<<<<<< HEAD
-gain: 0.98
-=======
 gain: 0.96
->>>>>>> af1b54a6
 k: 27.0
 limit: 1.0
 radius: 0.0318
