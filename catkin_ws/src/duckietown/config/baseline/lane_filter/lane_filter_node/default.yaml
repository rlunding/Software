# default parameters for lane_filter/lane_filter_node
mean_d_0: 0
mean_phi_0: 0
sigma_d_0: 0.1
sigma_phi_0: 0.1
delta_d: 0.02
delta_phi: 0.05
d_max: 0.3
d_min: -0.3
phi_min: -1.5
phi_max: 1.5
cov_v: 0.5
linewidth_white: 0.05
linewidth_yellow: 0.025
lanewidth: 0.20
<<<<<<< HEAD
min_max: 0.3
=======
min_max: 0.4
>>>>>>> 1db0ae88
min_segs: 10<|MERGE_RESOLUTION|>--- conflicted
+++ resolved
@@ -13,9 +13,5 @@
 linewidth_white: 0.05
 linewidth_yellow: 0.025
 lanewidth: 0.20
-<<<<<<< HEAD
-min_max: 0.3
-=======
 min_max: 0.4
->>>>>>> 1db0ae88
 min_segs: 10