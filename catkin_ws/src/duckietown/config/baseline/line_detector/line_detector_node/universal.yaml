--- conflicted
+++ resolved
@@ -10,16 +10,6 @@
       hough_min_line_length: 3
       hough_max_line_gap:    1
 
-<<<<<<< HEAD
-hsv_white1:  [0,0,50]
-hsv_white2:  [180,120,255]
-hsv_yellow1: [25,150,50]
-hsv_yellow2: [45,255,255]
-hsv_red1:    [0,200,50]
-hsv_red2:    [15,255,255]
-hsv_red3:    [165,200,50]
-hsv_red4:    [180,255,255]
-=======
 
       hsv_white1:  [0,0,150]
       hsv_white2:  [180,100,255]
@@ -28,5 +18,4 @@
       hsv_red1:    [0,100,100]
       hsv_red2:    [15,255,255]
       hsv_red3:    [165,100,100]
-      hsv_red4:    [180,255,255]
->>>>>>> b0daa8dc
+      hsv_red4:    [180,255,255]