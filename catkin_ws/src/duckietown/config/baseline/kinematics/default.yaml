  # default parameters for forward_kinematics_node and inverse_kinematics_node
  K_l:          28.6
  K_r:          25.9
  radius_l:     0.02
  radius_r:     0.02
  baseline_lr:  0.217
  fi_theta_dot_function_param: Duty_fi_linear_no_constant
  fi_v_function_param: Duty_fi_linear_no_constant
#  theta_dot_weights_param: [-2.289437875209187, 1.9536465446325462]
#  v_weights_param: [0.2394360686726689, 0.286525962623019]
#  fi_theta_dot_function_param: Duty_fi_linear_no_constant
#  fi_v_function_param: Duty_fi_linear_no_constant
<<<<<<< HEAD
  theta_dot_weights_param: [-1.0, 1.0]
  v_weights_param: [1.0, 1.0]
  learner_duty_threshold: 0.2
=======
#  theta_dot_weights_param: [-1.0, 1.0]
#  v_weights_param: [1.0, 1.0]
  learner_duty_threshold: 0.2
  learner_number_of_zero_entries: 10
>>>>>>> c5f44776
<|MERGE_RESOLUTION|>--- conflicted
+++ resolved
@@ -6,17 +6,11 @@
   baseline_lr:  0.217
   fi_theta_dot_function_param: Duty_fi_linear_no_constant
   fi_v_function_param: Duty_fi_linear_no_constant
-#  theta_dot_weights_param: [-2.289437875209187, 1.9536465446325462]
-#  v_weights_param: [0.2394360686726689, 0.286525962623019]
+  theta_dot_weights_param: [-2.289437875209187, 1.9536465446325462]
+  v_weights_param: [0.2394360686726689, 0.286525962623019]
 #  fi_theta_dot_function_param: Duty_fi_linear_no_constant
 #  fi_v_function_param: Duty_fi_linear_no_constant
-<<<<<<< HEAD
-  theta_dot_weights_param: [-1.0, 1.0]
-  v_weights_param: [1.0, 1.0]
-  learner_duty_threshold: 0.2
-=======
 #  theta_dot_weights_param: [-1.0, 1.0]
 #  v_weights_param: [1.0, 1.0]
   learner_duty_threshold: 0.2
-  learner_number_of_zero_entries: 10
->>>>>>> c5f44776
+  learner_number_of_zero_entries: 10