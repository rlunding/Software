<launch>
    <arg name="veh" doc="Name of vehicle. ex: megaman"/>
    <arg name="local" default="false" doc="true for running on laptop. false for running on vehicle."/>
    <arg name="config" default="baseline" doc="Specify a config."/>
    <arg name="param_file_name" default="default" doc="Specify a param file. ex:megaman. Note that you will need a megaman.yaml in the config folder for every node you are launching. To test with only one megaman.yaml, the recommendation is to set this to default and then manually change the desired param file in the approprate rosparam tag below"/> 

    <arg name="test" default="false"/>

    <include file="$(find duckietown)/machines"/>

    <!-- open loop intersection_controller -->
    <remap from="~mode" to="fsm_node/mode"/>
    <include file="$(find intersection_control)/launch/open_loop_intersection_controller_node.launch">
      <arg name="veh" value="$(arg veh)"/>        
      <arg name="local" value="$(arg local)"/>        
      <arg name="config" value="$(arg config)"/>        
      <arg name="param_file_name" value="$(arg param_file_name)"/>        
    </include>

    <!-- Lane filter and everything before it -->
    <include unless="$(arg test)" file="$(find duckietown)/launch/lane_filter.launch">
        <arg name="veh" value="$(arg veh)"/>
        <arg name="local" value="$(arg local)"/>
        <arg name="config" value="$(arg config)"/>
        <arg name="param_file_name" value="$(arg param_file_name)"/>        
    </include>

    <!-- Lane controller -->
    <remap from="lane_controller_node/lane_pose" to="lane_filter_node/lane_pose"/>
    <include unless="$(arg test)" file="$(find lane_control)/launch/lane_controller_node.launch">
        <arg name="veh" value="$(arg veh)"/>
        <arg name="local" value="$(arg local)"/>
        <arg name="config" value="$(arg config)"/>
        <arg name="param_file_name" value="$(arg param_file_name)"/>        
    </include>

    <!-- Wheels Cmd Switch -->
    <!-- Wheels cmd switch topics defined in yaml file -->
    <include file="$(find dagu_car)/launch/wheels_cmd_switch_node.launch">
      <arg name="veh" value="$(arg veh)"/>        
      <arg name="local" value="$(arg local)"/>        
    </include>

    <!-- Wheels Trimmer -->
    <remap from="wheels_trimmer_node/wheels_cmd" to="wheels_cmd_switch_node/wheels_cmd"/>
    <include file="$(find dagu_car)/launch/wheels_trimmer_node.launch">
      <arg name="veh" value="$(arg veh)"/>
      <arg name="local" value="$(arg local)"/>
      <arg name="config" value="$(arg config)"/>
      <arg name="param_file_name" value="$(arg param_file_name)"/>
    </include>

    <!-- Wheel Driver -->
    <remap from="wheels_driver_node/wheels_cmd" to="wheels_trimmer_node/trimmed_wheels_cmd"/>    
    <include unless="$(arg test)" file="$(find dagu_car)/launch/wheels_driver_node.launch">
      <arg name="veh" value="$(arg veh)"/>
    </include>
    
    <!-- FSM -->
<<<<<<< HEAD
    <remap from="fsm_node/lane_pose" to="lane_filter_node/lane_pose"/>
    <remap from="fsm_node/stop_line_reading" to="stop_line_filter_node/stop_line_reading"/>
    <remap from="fsm_node/clearance_to_go" to="veh_coordinator_node/clearance_to_go"/>
    <remap from="fsm_node/intersection_done" to="open_loop_intersection_control_node/intersection_done"/>
=======
    <!-- FSM topics defined in yaml file. -->
>>>>>>> b0daa8dc
    <include file="$(find fsm)/launch/fsm_node.launch">
      <arg name="veh" value="$(arg veh)"/>        
      <arg name="local" value="$(arg local)"/>        
      <arg name="config" value="$(arg config)"/>        
      <arg name="param_file_name" value="$(arg param_file_name)"/>        
    </include>

    <!-- Vehicle Coordinator -->
    <remap from="veh_coordinator_node/mode" to="fsm_node/mode" />
    <include file="$(find veh_coordinator)/launch/veh_coordinator_node.launch">
      <arg name="veh" value="$(arg veh)"/>        
      <arg name="local" value="$(arg local)"/>        
      <arg name="config" value="$(arg config)"/>        
      <arg name="param_file_name" value="$(arg param_file_name)"/>        
    </include>

    <!-- Fake inputs for Vehicle Coordinator -->
    <include file="$(find veh_coordinator)/launch/fake_intersection_detection.launch">
      <arg name="veh" value="$(arg veh)"/>        
      <arg name="local" value="$(arg local)"/>        
      <arg name="config" value="$(arg config)"/>        
      <arg name="param_file_name" value="$(arg param_file_name)"/>        
    </include>
</launch><|MERGE_RESOLUTION|>--- conflicted
+++ resolved
@@ -57,14 +57,7 @@
     </include>
     
     <!-- FSM -->
-<<<<<<< HEAD
-    <remap from="fsm_node/lane_pose" to="lane_filter_node/lane_pose"/>
-    <remap from="fsm_node/stop_line_reading" to="stop_line_filter_node/stop_line_reading"/>
-    <remap from="fsm_node/clearance_to_go" to="veh_coordinator_node/clearance_to_go"/>
-    <remap from="fsm_node/intersection_done" to="open_loop_intersection_control_node/intersection_done"/>
-=======
     <!-- FSM topics defined in yaml file. -->
->>>>>>> b0daa8dc
     <include file="$(find fsm)/launch/fsm_node.launch">
       <arg name="veh" value="$(arg veh)"/>        
       <arg name="local" value="$(arg local)"/>        
