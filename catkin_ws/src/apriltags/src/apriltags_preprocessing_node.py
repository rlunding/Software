#!/usr/bin/env python
import rospy
from cv_bridge import CvBridge, CvBridgeError
import cv2
import numpy as np
from sensor_msgs.msg import CompressedImage,Image
from duckietown_msgs.msg import BoolStamped
import time


class AprilPrePros(object):
    """ """
    def __init__(self):    
        """ """
        
        self.node_name = rospy.get_name()
        rospy.loginfo("[%s] Initializing " %(self.node_name))
        self.bridge = CvBridge()

        # Initial enabled status from param file, then can update using switch topic
        self.fast_enabled    = ( rospy.get_param("~fast_enabled") == 1 )
        self.global_enabled  = ( rospy.get_param("~global_enabled") == 1 )


        self.pub_ToApril_global = rospy.Publisher( "~global_image_raw", Image, queue_size=1)
        self.pub_ToApril_fast   = rospy.Publisher( "~fast_image_raw", Image, queue_size=1)
        
<<<<<<< HEAD
        #self.sub_compressed_img = rospy.Subscriber( "~image_in" , Image , self.callback, queue_size=1 )
=======
        #self.sub_compressed_img = rospy.Subscriber( "camera_node/image/compressed" , CompressedImage , self.callback, queue_size=1 )
>>>>>>> 5db670a6
        self.sub_img            = rospy.Subscriber( "~image_in", Image, self.callback)
        self.sub_switch_global  = rospy.Subscriber("~global_switch", BoolStamped, self.global_switch, queue_size=1)
        self.sub_switch_fast    = rospy.Subscriber("~fast_switch", BoolStamped, self.fast_switch, queue_size=1)
        
        self.param_timer        = rospy.Timer(rospy.Duration.from_sec(1.0),    self.load_params  )
        
        self.camera_IMG  = None
        self.camera_msg  = None
        
        self.load_params( None )
        self.init_timers()
        
    def load_params(self, event):
        """ """
        
        # Timers period
        self.fast_period     = rospy.get_param("~fast_period")
        self.global_period   = rospy.get_param("~global_period")
        
        # Cropping Factors
        self.fast_h_crop     = rospy.get_param("~fast_h_crop")
        self.fast_v_crop     = rospy.get_param("~fast_v_crop")
        self.fast_v_off      = rospy.get_param("~fast_v_off")
        self.fast_h_off      = rospy.get_param("~fast_h_off")
        self.global_h_crop   = rospy.get_param("~global_h_crop")
        self.global_v_crop   = rospy.get_param("~global_v_crop")
        self.global_v_off    = rospy.get_param("~global_v_off")
        self.global_h_off    = rospy.get_param("~global_h_off")
        
        # Downsampling factors
        self.fast_x_down     = rospy.get_param("~fast_x_down")
        self.global_x_down   = rospy.get_param("~global_x_down")
        
        
        
    def init_timers(self):
        """ """
        
        self.global_timer = rospy.Timer(rospy.Duration.from_sec( self.global_period ), self.global_detection )
        self.fast_timer   = rospy.Timer(rospy.Duration.from_sec( self.fast_period ), self.fast_detection )
        

    def global_switch( self , msg ):
        self.global_enabled = msg.data
        
        
    def fast_switch( self , msg ):
        self.fast_enabled = msg.data
        

    def callback( self , msg ):
        """ Save camera IMG """ 
        if not self.global_enabled and not self.fast_enabled:
            return

        # Load message
        cv_img = self.bridge.imgmsg_to_cv2( msg , desired_encoding="passthrough" )
        #np_arr = np.fromstring(msg.data, np.uint8)
        #cv_img = cv2.imdecode(np_arr, cv2.CV_LOAD_IMAGE_COLOR)
        
        self.camera_IMG  = cv_img
        self.camera_msg  = msg
        
        
    def global_detection(self,event):
        """ Pre-pros image and publish """
        
        if self.global_enabled:
            if not self.camera_IMG == None:
            
                # Crop
                a = self.global_v_crop # up/down edge crop
                c = self.global_v_off # verticla offset
                b = self.global_h_crop  # Side crop
                d = self.global_h_off # horizontal offset
                
                crop_img = self.camera_IMG[0+a+c:480-a+c, 0+b+d:640-b+d]
                #crop_img = self.camera_IMG
                
                # Downsample
                if self.global_x_down == 1:
                    """ No down sampling """
                    processed_img = crop_img
                    
                else:
                    h,w           = crop_img.shape[:2]
                    dstsize       = ( int( w / self.global_x_down ) , int( h / self.global_x_down ) )
                    processed_img = cv2.pyrDown( crop_img , dstsize )
        
                # Publish Message
                img_msg = self.bridge.cv2_to_imgmsg( processed_img , "bgr8")
                img_msg.header.stamp = self.camera_msg.header.stamp
                img_msg.header.frame_id = self.camera_msg.header.frame_id
                self.pub_ToApril_global.publish(img_msg)
                
                rospy.loginfo("[%s] Global Detection Processed " %(self.node_name))
                
            else:
                
                rospy.loginfo("[%s] Global Detection: No camera image to process " %(self.node_name))
            
        
            
            
    def fast_detection(self,event):
        """ Pre-pros image and publish """
        
        if self.fast_enabled:
            if not self.camera_IMG == None:
            
                # Crop
                a = self.fast_v_crop # up/down edge crop
                c = self.fast_v_off # horizontal offset
                b = self.fast_h_crop  # Side crop
                d = self.fast_h_off # horizontal offset
                
                crop_img = self.camera_IMG[0+a+c:480-a+c, 0+b+d:640-b+d]
                #crop_img = self.camera_IMG
                
                # Downsample
                if self.fast_x_down == 1:
                    """ No down sampling """
                    processed_img = crop_img
                    
                else:
                    h,w           = crop_img.shape[:2]
                    dstsize       = ( int( w / self.fast_x_down ) , int( h / self.fast_x_down ) )
                    processed_img = cv2.pyrDown( crop_img , dstsize )
        
                # Publish Message
                img_msg = self.bridge.cv2_to_imgmsg( processed_img , "bgr8")
                img_msg.header.stamp = self.camera_msg.header.stamp
                img_msg.header.frame_id = self.camera_msg.header.frame_id
                self.pub_ToApril_fast.publish(img_msg)
                
                rospy.loginfo("[%s] Fast Detection Published " %(self.node_name))
                
            else:
                
                rospy.loginfo("[%s] Fast Detection: No camera image to process " %(self.node_name))
            
        


if __name__ == '__main__': 
    rospy.init_node('AprilPrePros',anonymous=False)
    node = AprilPrePros()
    rospy.spin()<|MERGE_RESOLUTION|>--- conflicted
+++ resolved
@@ -25,11 +25,7 @@
         self.pub_ToApril_global = rospy.Publisher( "~global_image_raw", Image, queue_size=1)
         self.pub_ToApril_fast   = rospy.Publisher( "~fast_image_raw", Image, queue_size=1)
         
-<<<<<<< HEAD
-        #self.sub_compressed_img = rospy.Subscriber( "~image_in" , Image , self.callback, queue_size=1 )
-=======
         #self.sub_compressed_img = rospy.Subscriber( "camera_node/image/compressed" , CompressedImage , self.callback, queue_size=1 )
->>>>>>> 5db670a6
         self.sub_img            = rospy.Subscriber( "~image_in", Image, self.callback)
         self.sub_switch_global  = rospy.Subscriber("~global_switch", BoolStamped, self.global_switch, queue_size=1)
         self.sub_switch_fast    = rospy.Subscriber("~fast_switch", BoolStamped, self.fast_switch, queue_size=1)
