--- conflicted
+++ resolved
@@ -53,11 +53,9 @@
         self.lanePose = LanePose()
         self.lanePose.d=self.mean_0[0]
         self.lanePose.phi=self.mean_0[1]
-<<<<<<< HEAD
-        self.sub = rospy.Subscriber("~segment_list", SegmentList, self.processSegments)
-        self.sub = rospy.Subscriber("~velocity", Twist2DStamped, self.updateVelocity)
-=======
->>>>>>> eea34692
+
+        self.sub_velocity = rospy.Subscriber("~velocity", Twist2DStamped, self.updateVelocity)
+
         # self.sub = rospy.Subscriber("~velocity",
         self.pub_lane_pose  = rospy.Publisher("~lane_pose", LanePose, queue_size=1)
         self.pub_belief_img = rospy.Publisher("~belief_img", Image, queue_size=1)
@@ -124,18 +122,16 @@
         self.pub_belief_img.publish(belief_img)
         # print "time to process segments:"
         # print rospy.get_time() - t_start
-<<<<<<< HEAD
 
         max_val = self.beliefRV.max()
-        print max_val
-        if (max_val > self.min_max):
-            self.pub_in_lane.publish(True)
-        else:
-            self.pub_in_lane.publish(False)
+        #print max_val
+        #if (max_val > self.min_max):
+        #    self.pub_in_lane.publish(True)
+        #else:
+        #    self.pub_in_lane.publish(False)
 
         self.t_last_update = rospy.get_time()
-=======
->>>>>>> eea34692
+
 #        ent = entropy(self.beliefRV)
 #        print ent
 #        if (ent < self.max_entropy):
