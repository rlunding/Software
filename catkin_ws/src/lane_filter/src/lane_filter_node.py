--- conflicted
+++ resolved
@@ -4,11 +4,7 @@
 from cv_bridge import CvBridge, CvBridgeError
 from sensor_msgs.msg import Image
 from std_msgs.msg import Float32
-<<<<<<< HEAD
-from duckietown_msgs.msg import SegmentList, Segment, Pixel, LanePose, BoolStamped
-=======
 from duckietown_msgs.msg import SegmentList, Segment, Pixel, LanePose, BoolStamped, Twist2DStamped
->>>>>>> b0daa8dc
 from scipy.stats import multivariate_normal, entropy
 from scipy.ndimage.filters import gaussian_filter
 from math import floor, atan2, pi, cos, sin, sqrt
@@ -33,41 +29,15 @@
     """
     def __init__(self):
         self.node_name = "Lane Filter"
-<<<<<<< HEAD
-        self.mean_0 = [self.setupParam("~mean_d_0",0) , self.setupParam("~mean_phi_0",0)]
-        self.cov_0  = [ [self.setupParam("~sigma_d_0",0.1) , 0] , [0, self.setupParam("~sigma_phi_0",0.01)] ] 
-        self.delta_d     = self.setupParam("~delta_d",0.02) # in meters
-        self.delta_phi   = self.setupParam("~delta_phi",0.02) # in radians
-        self.d_max       = self.setupParam("~d_max",0.5)
-        self.d_min       = self.setupParam("~d_min",-0.7)
-        self.phi_min     = self.setupParam("~phi_min",-pi/2)
-        self.phi_max     = self.setupParam("~phi_max",pi/2)
-        self.cov_v       = self.setupParam("~cov_v",0.5) # linear velocity "input"
-        self.cov_omega   = self.setupParam("~cov_omega",0.01) # angular velocity "input"
-        self.linewidth_white = self.setupParam("~linewidth_white",0.04)
-        self.linewidth_yellow = self.setupParam("~linewidth_yellow",0.02)
-        self.lanewidth        = self.setupParam("~lanewidth",0.4)
-        self.min_max = self.setupParam("~min_max", 0.3) # nats
-        self.min_segs = self.setupParam("~min_segs", 10)
-
-=======
         self.active = True
         self.updateParams(None)
         
->>>>>>> b0daa8dc
         self.d,self.phi = np.mgrid[self.d_min:self.d_max:self.delta_d,self.phi_min:self.phi_max:self.delta_phi]
         self.beliefRV=np.empty(self.d.shape)
         self.initializeBelief()
         self.lanePose = LanePose()
         self.lanePose.d=self.mean_0[0]
         self.lanePose.phi=self.mean_0[1]
-<<<<<<< HEAD
-        # self.sub = rospy.Subscriber("~velocity",
-        self.pub_lane_pose  = rospy.Publisher("~lane_pose", LanePose, queue_size=1)
-        self.pub_belief_img = rospy.Publisher("~belief_img", Image, queue_size=1)
-        self.pub_entropy    = rospy.Publisher("~entropy",Float32, queue_size=1)
-        self.sub = rospy.Subscriber("~segment_list", SegmentList, self.processSegments)
-=======
 
         self.dwa = -(self.zero_val*self.l_peak**2 + self.zero_val*self.l_max**2 - self.l_max**2*self.peak_val - 2*self.zero_val*self.l_peak*self.l_max + 2*self.l_peak*self.l_max*self.peak_val)/(self.l_peak**2*self.l_max*(self.l_peak - self.l_max)**2)
         self.dwb = (2*self.zero_val*self.l_peak**3 + self.zero_val*self.l_max**3 - self.l_max**3*self.peak_val - 3*self.zero_val*self.l_peak**2*self.l_max + 3*self.l_peak**2*self.l_max*self.peak_val)/(self.l_peak**2*self.l_max*(self.l_peak - self.l_max)**2)
@@ -96,7 +66,6 @@
         self.sub_switch = rospy.Subscriber("~switch", BoolStamped, self.cbSwitch, queue_size=1)
 
         self.timer = rospy.Timer(rospy.Duration.from_sec(1.0), self.updateParams)
->>>>>>> b0daa8dc
 
 
     def updateParams(self, event):
@@ -163,14 +132,6 @@
 
             i = floor((d_i - self.d_min)/self.delta_d)
             j = floor((phi_i - self.phi_min)/self.delta_phi)
-<<<<<<< HEAD
-            measurement_likelihood[i,j] = measurement_likelihood[i,j] +  1/(l_i)
-#        if np.linalg.norm(measurement_likelihood) == 0:
-#            return
-        measurement_likelihood = measurement_likelihood/np.linalg.norm(measurement_likelihood)
-        #self.updateBelief(measurement_likelihood)
-        self.beliefRV = measurement_likelihood
-=======
 
             if self.use_distance_weighting:           
                 dist_weight = self.dwa*l_i**3+self.dwb*l_i**2+self.dwc*l_i+self.zero_val
@@ -190,7 +151,6 @@
         else:
             self.beliefRV = measurement_likelihood
 
->>>>>>> b0daa8dc
         # TODO entropy test:
         #print self.beliefRV.argmax()
 
@@ -206,28 +166,13 @@
         belief_img = bridge.cv2_to_imgmsg((255*self.beliefRV).astype('uint8'), "mono8")
         belief_img.header.stamp = segment_list_msg.header.stamp
         
-<<<<<<< HEAD
-
-
-        max_val = self.beliefRV.max()
-        self.lanePose.in_lane = max_val > self.min_max and len(segment_list_msg.segments) > self.min_segs and np.linalg.norm(self.beliefRV) != 0
-=======
         max_val = self.beliefRV.max()
         self.lanePose.in_lane = max_val > self.min_max and len(segment_list_msg.segments) > self.min_segs and np.linalg.norm(measurement_likelihood) != 0
->>>>>>> b0daa8dc
         self.pub_lane_pose.publish(self.lanePose)
         self.pub_belief_img.publish(belief_img)
 
         # print "time to process segments:"
         # print rospy.get_time() - t_start
-<<<<<<< HEAD
-#        ent = entropy(self.beliefRV)
-#        print ent
-#        if (ent < self.max_entropy):
-#            self.pub_in_lane.publish(True)
-#        else:
-#            self.pub_in_lane.publish(False)
-=======
 
         # Publish in_lane according to the ent
         in_lane_msg = BoolStamped()
@@ -246,7 +191,6 @@
         
         #self.v_avg = (self.v_current + self.v_last)/2.0
         #self.w_avg = (self.w_current + self.w_last)/2.0
->>>>>>> b0daa8dc
 
         #self.v_last = v_current
         #self.w_last = w_current
