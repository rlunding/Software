--- conflicted
+++ resolved
@@ -2,17 +2,9 @@
 #v_bar_old 0.45
 v_bar: 0.3864
 # k_d_old: -12
-<<<<<<< HEAD
-k_d: -10.3
-=======
 k_d: -60
->>>>>>> a56fe7b9
 # k_theta_old: -6.0
 k_theta: -10
 theta_thres: 0.523
 d_thres: 0.2615
-<<<<<<< HEAD
-d_offset: 0.0
-=======
-d_offset: -0.05
->>>>>>> a56fe7b9
+d_offset: -0.05