# Initial state of the FSM
initial_state: "NORMAL_JOYSTICK_CONTROL"

events: # Maps from subscribing topic to signal ids
  # joystick_override_on: 
  #   topic: "joy_mapper_node/joystick_override"
  #   msg_type: "BoolStamped"
  #   trigger: True
  # joystick_override_off: 
  #   topic: "joy_mapper_node/joystick_override"
  #   msg_type: "BoolStamped"
  #   trigger: False
  parallel_autonomy_on:
    topic: "joy_mapper_node/parallel_autonomy"
    msg_type: "BoolStamped"
    trigger: True
  parallel_autonomy_off:
    topic: "joy_mapper_node/parallel_autonomy"
    msg_type: "BoolStamped"
    trigger: False
  start_avoidance:
    topic: "joy_mapper_node/start_avoidance"
    msg_type: "BoolStamped"
    trigger: True
  apriltag_intersection:
    topic: "apriltag_postprocessing_node/apriltag_intersection" 
    msg_type: "BoolStamped"
    trigger: True
  # Logical events from logic_gate_node
  at_stop_line_and_velocity_zero:
    topic: "logic_gate_node/at_stop_line_and_velocity_zero" 
    msg_type: "BoolStamped"
    trigger: True
  intersection_go:
    topic: "logic_gate_node/intersection_go"
    msg_type: "BoolStamped"
    trigger: True
  apriltag_parking_and_parking_active:
    topic: "logic_gate_node/apriltag_parking_and_parking_active" 
    msg_type: "BoolStamped"
    trigger: True
  joystick_override_on_and_parallel_autonomy_off:
    topic: "logic_gate_node/joystick_override_on_and_parallel_autonomy_off" 
    msg_type: "BoolStamped"
    trigger: True
  joystick_override_on_and_parallel_autonomy_on:
    topic: "logic_gate_node/joystick_override_on_and_parallel_autonomy_on" 
    msg_type: "BoolStamped"
    trigger: True
  joystick_override_off_and_deep_lane_off:
    topic: "logic_gate_node/joystick_override_off_and_deep_lane_off"
    msg_type: "BoolStamped"
    trigger: True
  joystick_override_off_and_deep_lane_on:
    topic: "logic_gate_node/joystick_override_off_and_deep_lane_on"
    msg_type: "BoolStamped"
    trigger: True
  deep_lane_following_on: 
    topic: "joy_mapper_node/deep_learn_toggle"
    msg_type: "BoolStamped"
    trigger: True
  deep_lane_following_off: 
    topic: "joy_mapper_node/deep_learn_toggle"
    msg_type: "BoolStamped"
    trigger: False
  intersection_done_and_deep_lane_off:
    topic: "logic_gate_node/intersection_done_and_deep_lane_off"
    msg_type: "BoolStamped"
    trigger: True
  intersection_done_and_deep_lane_on:
    topic: "logic_gate_node/intersection_done_and_deep_lane_on"
    msg_type: "BoolStamped"
    trigger: True
  # obstacle_detection:
  #   topic: "obstacle_safety_node/object_too_close"
  #   msg_type: "BoolStamped"
  #   trigger: True
  # obstacle_cleared:
  #   topic: "obstacle_safety_node/object_too_close"
  #   msg_type: "BoolStamped"
  #   trigger: False
  # vehicle_detection:
  #   topic: "vehicle_avoidance_control_node/vehicle_detected"
  #   msg_type: "BoolStamped"
  #   trigger: True
  # vehicle_cleared:
  #   topic: "vehicle_avoidance_control_node/vehicle_detected"
  #   msg_type: "BoolStamped"
  #   trigger: False

# Define nodes 
nodes:
  decoder_node: "decoder_node/switch"
  apriltag_node: "apriltag_detector_node/switch"
  led_detector_node: "LED_detector_node/switch"
  led_emitter_node: "led_emitter_node/switch"
  static_object_detector_node: "static_object_detector_node/switch"
  line_detector_node: "line_detector_node/switch"
  lane_filter_node: "lane_filter_node/switch"
  stop_line_filter_node: "stop_line_filter_node/switch"
  framerate_high: "camera_node/framerate_high_switch"
  # extras added
  central_fleet_planning_node: "central_fleet_planning_node/switch"
  LED_coordination_node: "LED_coordination_node/switch"
  LED_detection_node: "LED_detection_node/switch"
  obstacle_avoidance_node: "obstacle_avoidance_node/switch"
  implicit_coordination_node: "implicit_coordination_node/switch"
  lane_controller_node: "lane_controller_node/switch"
  vehicle_filter_node: "vehicle_filter_node/switch"
  vehicle_avoidance_control_node: "vehicle_avoidance_control_node/switch"
  vehicle_detection_node : "vehicle_detection_node/switch"
  intersection_navigation_node: "intersection_navigation_node/switch"
  intersection_localization_node: "intersection_localization_node/switch"
  parking_perception_localization: "parking_perception_localization/switch"
  parking_path_planning: "parking_path_planning/switch"
  parking_control: "parking_control/switch"
  duckiebot_il_lane_following: "duckiebot_il_lane_following/switch"

# Define state transitions

global_transitions:
  joystick_override_on_and_parallel_autonomy_off: "NORMAL_JOYSTICK_CONTROL"
  joystick_override_on_and_parallel_autonomy_on: "SAFE_JOYSTICK_CONTROL"

states:
  NORMAL_JOYSTICK_CONTROL:
    transitions:
      joystick_override_off_and_deep_lane_off: "LANE_FOLLOWING"
      joystick_override_off_and_deep_lane_on: "DEEP_LANE_FOLLOWING"
      parallel_autonomy_on: "SAFE_JOYSTICK_CONTROL"
    active_nodes:
      - lane_filter_node
      - line_detector_node
      - stop_line_filter_node
      - framerate_high
      - decoder_node
      - apriltag_node
    lights: ["joystick"]
    current_status: "implemented"
  SAFE_JOYSTICK_CONTROL:
    transitions:
      joystick_override_off_and_deep_lane_off: "LANE_FOLLOWING"
      joystick_override_off_and_deep_lane_on: "DEEP_LANE_FOLLOWING"
      parallel_autonomy_off: "NORMAL_JOYSTICK_CONTROL"
    active_nodes:
      - decoder_node
      - apriltag_node
      - framerate_high
      - line_detector_node
      - lane_filter_node
      - stop_line_filter_node
    lights: ["joystick"]
    current_status: "implemented"
  LANE_FOLLOWING:
    transitions:
      at_stop_line_and_velocity_zero: "ARRIVE_AT_STOP_LINE"
      deep_lane_following_on: "DEEP_LANE_FOLLOWING"
    active_nodes:
      - decoder_node
      - line_detector_node
      - lane_filter_node
      - lane_controller_node
      - stop_line_filter_node
      - obstacle_avoidance_node
      - vehicle_filter_node
      - vehicle_detection_node
      - vehicle_avoidance_control_node
    lights: ["lane_following"]
    current_status: "in_progress"
  INTERSECTION_COORDINATION:
    transitions:
      intersection_go: "INTERSECTION_CONTROL"
    active_nodes:
      - decoder_node
      - apriltag_node
      - framerate_high
      - led_emitter_node
      - led_detector_node
      - implicit_coordination_node
      - LED_coordination_node
      - LED_detection_node
    lights: ["coordination"]
    current_status: "in_progress"
  INTERSECTION_CONTROL:
    transitions:
      intersection_done_and_deep_lane_off: "LANE_FOLLOWING"
      intersection_done_and_deep_lane_on: "DEEP_LANE_FOLLOWING"
    active_nodes:
      - apriltag_node
      - decoder_node
      - led_emitter_node
      - line_detector_node
      - lane_filter_node
      - lane_controller_node
      ###### TO USE OPEN LOOP INTERSECTION CONTROL:
      # COMMENT OUT intersection_navigation_node and intersection_localization_node
      - intersection_navigation_node
      - intersection_localization_node
    current_status: "in_progress"

  # LANE_RECOVERY: # not implemented
  #   transitions:
  #     found_lane: "LANE_FOLLOWING"
  #     lane_recovery_timeout_reached: "SAFE_JOYSTICK_CONTROL"
  #   active_nodes:
  #     - lane_filter_node
  #     - line_detector_node
  #   current_status: "planned"
  # INTERSECTION_RECOVERY: # not implemented
  #   transitions:
  #     found_lane: "LANE_FOLLOWING"
  #     intersection_recovery_timeout_reached: "SAFE_JOYSTICK_CONTROL"
  #   active_nodes:
  #     - lane_filter_node
  #     - line_detector_node
  #   current_status: "planned"
  PARKING:
    transitions:
<<<<<<< HEAD
      #vehicle_cleared: "PARALLEL_AUTONOMY"
      vehicle_cleared: "LANE_FOLLOWING_AVOID"
    active_nodes:
      - vehicle_detector_node
      - static_object_detector_node
      - lane_filter_node
      - line_detector_node
      - stop_line_filter_node
=======
      at_stop_line_and_velocity_zero: "ARRIVE_AT_STOP_LINE"
    active_nodes:
>>>>>>> f51ea29d
      - decoder_node
      - line_detector_node
      - lane_filter_node
      - parking_node
      - lane_controller_node
      - parking_perception_localization
      - parking_path_planning
      - parking_control
    current_status: "in_progress"
  ARRIVE_AT_STOP_LINE:
    transitions:
      apriltag_intersection: "INTERSECTION_COORDINATION"
      apriltag_parking_and_parking_active: "PARKING"
    active_nodes:
      - apriltag_node
      - decoder_node
    current_status: "implemented"
  DEEP_LANE_FOLLOWING:
    transitions:
      at_stop_line_and_velocity_zero: "ARRIVE_AT_STOP_LINE"
      deep_lane_following_off: "LANE_FOLLOWING"
    active_nodes:
      - decoder_node
      - line_detector_node
      - stop_line_filter_node
      - duckiebot_il_lane_following
      <|MERGE_RESOLUTION|>--- conflicted
+++ resolved
@@ -216,19 +216,8 @@
   #   current_status: "planned"
   PARKING:
     transitions:
-<<<<<<< HEAD
-      #vehicle_cleared: "PARALLEL_AUTONOMY"
-      vehicle_cleared: "LANE_FOLLOWING_AVOID"
-    active_nodes:
-      - vehicle_detector_node
-      - static_object_detector_node
-      - lane_filter_node
-      - line_detector_node
-      - stop_line_filter_node
-=======
       at_stop_line_and_velocity_zero: "ARRIVE_AT_STOP_LINE"
     active_nodes:
->>>>>>> f51ea29d
       - decoder_node
       - line_detector_node
       - lane_filter_node
