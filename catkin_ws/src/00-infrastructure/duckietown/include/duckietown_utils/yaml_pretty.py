
# XXX: does not represent None as null, rather as '...\n'
def yaml_load(s):
    from ruamel import yaml

    if s.startswith('...'):
        return None
    try:
        l = yaml.load(s, Loader=yaml.RoundTripLoader)
    except:
<<<<<<< HEAD
        try:
            l = yaml.load(s, Loader=yaml.UnsafeLoader)
        except:
            l = yaml.load(s)
            # l = yaml.load(s, Loader=yaml.Loader)

=======
        l = yaml.load(s, Loader=yaml.UnsafeLoader)
>>>>>>> d55a26d9
    return remove_unicode(l)

def yaml_load_plain(s):
    from ruamel import yaml

    if s.startswith('...'):
        return None
<<<<<<< HEAD
    try:
        l = yaml.load(s, Loader=yaml.UnsafeLoader)
    except:
        l = yaml.load(s)
        # l = yaml.load(s, Loader=yaml.Loader)
=======
    
    l = yaml.load(s, Loader=yaml.UnsafeLoader)
>>>>>>> d55a26d9
    return remove_unicode(l)

def yaml_dump(s):
    from ruamel import yaml
    res = yaml.dump(s, Dumper=yaml.RoundTripDumper, allow_unicode=False)
    return res

def yaml_dump_pretty(ob):
    from ruamel import yaml
    return yaml.dump(ob, Dumper=yaml.RoundTripDumper)

def remove_unicode(x):

    if isinstance(x, unicode):
        return x.encode('utf8')

    if isinstance(x, dict):
        T = type(x)
        return T([(remove_unicode(k), remove_unicode(v)) for k,v in x.items()])

    if isinstance(x, list):
        T = type(x)
        return T([remove_unicode(_) for _ in x])

    return x

# else:
#     import yaml  # @Reimport
#     def yaml_load(s):
#         return yaml.load(s)
#
#     def yaml_dump(s):
#         return yaml.dump(s)<|MERGE_RESOLUTION|>--- conflicted
+++ resolved
@@ -8,16 +8,8 @@
     try:
         l = yaml.load(s, Loader=yaml.RoundTripLoader)
     except:
-<<<<<<< HEAD
-        try:
-            l = yaml.load(s, Loader=yaml.UnsafeLoader)
-        except:
-            l = yaml.load(s)
-            # l = yaml.load(s, Loader=yaml.Loader)
+        l = yaml.load(s, Loader=yaml.UnsafeLoader)
 
-=======
-        l = yaml.load(s, Loader=yaml.UnsafeLoader)
->>>>>>> d55a26d9
     return remove_unicode(l)
 
 def yaml_load_plain(s):
@@ -25,16 +17,7 @@
 
     if s.startswith('...'):
         return None
-<<<<<<< HEAD
-    try:
-        l = yaml.load(s, Loader=yaml.UnsafeLoader)
-    except:
-        l = yaml.load(s)
-        # l = yaml.load(s, Loader=yaml.Loader)
-=======
-    
     l = yaml.load(s, Loader=yaml.UnsafeLoader)
->>>>>>> d55a26d9
     return remove_unicode(l)
 
 def yaml_dump(s):
