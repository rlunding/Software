
# XXX: does not represent None as null, rather as '...\n'
def yaml_load(s):
    from ruamel import yaml
    
    if s.startswith('...'):
        return None
    try:
        l = yaml.load(s, Loader=yaml.RoundTripLoader)
    except:
<<<<<<< HEAD
        try:
            l = yaml.load(s, Loader=yaml.UnsafeLoader)
        except:
            l = yaml.load(s)
=======
        l = yaml.load(s, Loader=yaml.Loader)
>>>>>>> d051f072
    return remove_unicode(l)

def yaml_load_plain(s):
    from ruamel import yaml
    
    if s.startswith('...'):
        return None
<<<<<<< HEAD
    try:
        l = yaml.load(s, Loader=yaml.UnsafeLoader)
    except:
        l = yaml.load(s)
=======
    
    l = yaml.load(s, Loader=yaml.Loader)
>>>>>>> d051f072
    return remove_unicode(l)

def yaml_dump(s):
    from ruamel import yaml 
    res = yaml.dump(s, Dumper=yaml.RoundTripDumper, allow_unicode=False)
    return res

def yaml_dump_pretty(ob):
    from ruamel import yaml
    return yaml.dump(ob, Dumper=yaml.RoundTripDumper)

def remove_unicode(x):
    
    if isinstance(x, unicode):
        return x.encode('utf8')

    if isinstance(x, dict):
        T = type(x)
        return T([(remove_unicode(k), remove_unicode(v)) for k,v in x.items()])

    if isinstance(x, list):
        T = type(x)
        return T([remove_unicode(_) for _ in x])
    
    return x

# else:
#     import yaml  # @Reimport
#     def yaml_load(s):
#         return yaml.load(s)
#     
#     def yaml_dump(s):
#         return yaml.dump(s)<|MERGE_RESOLUTION|>--- conflicted
+++ resolved
@@ -2,40 +2,34 @@
 # XXX: does not represent None as null, rather as '...\n'
 def yaml_load(s):
     from ruamel import yaml
-    
+
     if s.startswith('...'):
         return None
     try:
         l = yaml.load(s, Loader=yaml.RoundTripLoader)
     except:
-<<<<<<< HEAD
         try:
             l = yaml.load(s, Loader=yaml.UnsafeLoader)
         except:
             l = yaml.load(s)
-=======
-        l = yaml.load(s, Loader=yaml.Loader)
->>>>>>> d051f072
+            # l = yaml.load(s, Loader=yaml.Loader)
+
     return remove_unicode(l)
 
 def yaml_load_plain(s):
     from ruamel import yaml
-    
+
     if s.startswith('...'):
         return None
-<<<<<<< HEAD
     try:
         l = yaml.load(s, Loader=yaml.UnsafeLoader)
     except:
         l = yaml.load(s)
-=======
-    
-    l = yaml.load(s, Loader=yaml.Loader)
->>>>>>> d051f072
+        # l = yaml.load(s, Loader=yaml.Loader)
     return remove_unicode(l)
 
 def yaml_dump(s):
-    from ruamel import yaml 
+    from ruamel import yaml
     res = yaml.dump(s, Dumper=yaml.RoundTripDumper, allow_unicode=False)
     return res
 
@@ -44,7 +38,7 @@
     return yaml.dump(ob, Dumper=yaml.RoundTripDumper)
 
 def remove_unicode(x):
-    
+
     if isinstance(x, unicode):
         return x.encode('utf8')
 
@@ -55,13 +49,13 @@
     if isinstance(x, list):
         T = type(x)
         return T([remove_unicode(_) for _ in x])
-    
+
     return x
 
 # else:
 #     import yaml  # @Reimport
 #     def yaml_load(s):
 #         return yaml.load(s)
-#     
+#
 #     def yaml_dump(s):
 #         return yaml.dump(s)