from duckietown_utils.parameters import Configurable
import numpy as np
from .lane_filter_interface import LaneFilterInterface
from scipy.stats import multivariate_normal
from scipy.ndimage.filters import gaussian_filter
from math import floor, sqrt
import copy


class LaneFilterHistogram(Configurable, LaneFilterInterface):
    """LaneFilterHistogram"""

    def __init__(self, configuration):
        param_names = [
            'mean_d_0',
            'mean_phi_0',
            'sigma_d_0',
            'sigma_phi_0',
            'delta_d',
            'delta_phi',
            'd_max',
            'd_min',
            'phi_max',
            'phi_min',
            'cov_v',
            'linewidth_white',
            'linewidth_yellow',
            'lanewidth',
            'min_max',
            'sigma_d_mask',
            'sigma_phi_mask',
            'curvature_res',
            'range_min',
            'range_est',
            'range_max',
            'curvature_right',
            'curvature_left'
        ]
        configuration = copy.deepcopy(configuration)
<<<<<<< HEAD
        Configurable.__init__(self, param_names, configuration)

        self.d, self.phi = np.mgrid[self.d_min:self.d_max:self.delta_d,
                                    self.phi_min:self.phi_max:self.delta_phi]
        self.beliefArray = []
        self.range_arr = np.zeros(self.curvature_res + 1)
        for i in range(self.curvature_res + 1):
=======
        Configurable.__init__(self,param_names,configuration)

        self.num_belief = 4
        self.d,self.phi = np.mgrid[self.d_min:self.d_max:self.delta_d,self.phi_min:self.phi_max:self.delta_phi]
        self.beliefArray = []
        for i in range(self.num_belief):
>>>>>>> ca6fb6a0
            self.beliefArray.append(np.empty(self.d.shape))
        self.mean_0 = [self.mean_d_0, self.mean_phi_0]
        self.cov_0 = [[self.sigma_d_0, 0], [0, self.sigma_phi_0]]
        self.cov_mask = [self.sigma_d_mask, self.sigma_phi_mask]

        self.d_med_arr = []
        self.phi_med_arr = []
        self.median_filter_size = 5

        self.initialize()
<<<<<<< HEAD
        self.updateRangeArray(self.curvature_res)
=======

>>>>>>> ca6fb6a0

    def predict(self, dt, v, w):
        delta_t = dt
        d_t = self.d + v * delta_t * np.sin(self.phi)
        phi_t = self.phi + w * delta_t

        for k in range(self.curvature_res):
            p_belief = np.zeros(self.beliefArray[k].shape)

            # there has got to be a better/cleaner way to do this - just applying the process model to translate each cell value
            for i in range(self.beliefArray[k].shape[0]):
                for j in range(self.beliefArray[k].shape[1]):
                    if self.beliefArray[k][i, j] > 0:
                        if d_t[i, j] > self.d_max or d_t[i, j] < self.d_min or phi_t[i, j] < self.phi_min or phi_t[i, j] > self.phi_max:
                            continue
                        i_new = int(
                            floor((d_t[i, j] - self.d_min) / self.delta_d))
                        j_new = int(
                            floor((phi_t[i, j] - self.phi_min) / self.delta_phi))
                        p_belief[i_new, j_new] += self.beliefArray[k][i, j]

            s_belief = np.zeros(self.beliefArray[k].shape)
            gaussian_filter(p_belief, self.cov_mask,
                            output=s_belief, mode='constant')

            if np.sum(s_belief) == 0:
                return
            self.beliefArray[k] = s_belief / np.sum(s_belief)

    def prepareSegments(self, segments):
        segmentsRangeArray = map(list, [[]] * (self.curvature_res + 1))

<<<<<<< HEAD
        for segment in segments:
            # we don't care about RED ones for now
            if segment.color != segment.WHITE and segment.color != segment.YELLOW:
                continue
            # filter out any segments that are behind us
            if segment.points[0].x < 0 or segment.points[1].x < 0:
                continue

            # only consider points in a certain range from the Duckiebot
            point_range = self.getSegmentDistance(segment)
            if point_range < self.range_est:
                segmentsRangeArray[0].append(segment)
                # print 'Adding segment to segmentsRangeArray[0] (Range: %s < 0.3)' % (point_range)
                # print 'Printout of last segment added: %s' % self.getSegmentDistance(segmentsRangeArray[0][-1])
                # print 'Length of segmentsRangeArray[0] up to now: %s' % len(segmentsRangeArray[0])
            if self.curvature_res is not 0:
                for i in range(self.curvature_res):
                    if point_range < self.range_arr[i + 1] and point_range > self.range_arr[i]:
                        segmentsRangeArray[i + 1].append(segment)
                        # print 'Adding segment to segmentsRangeArray[%i] (Range: %s < %s < %s)' % (i + 1, self.range_arr[i], point_range, self.range_arr[i + 1])
                        # print 'Printout of last segment added: %s' % self.getSegmentDistance(segmentsRangeArray[i + 1][-1])
                        # print 'Length of segmentsRangeArray[%i] up to now: %s' % (i + 1, len(segmentsRangeArray[i + 1]))
                        continue

        # for i in range(len(segmentsRangeArray)):
        #     print 'Length of segmentsRangeArray[%i]: %i' % (i, len(segmentsRangeArray[i]))
        #     for j in range(len(segmentsRangeArray[i])):
        #         print 'Range of segment %i: %f' % (j, self.getSegmentDistance(segmentsRangeArray[i][j]))

        return segmentsRangeArray

    def updateRangeArray(self, curvature_res):
        self.curvature_res = curvature_res
        self.beliefArray = []
        for i in range(self.curvature_res + 1):
            self.beliefArray.append(np.empty(self.d.shape))
        self.initialize()
        if curvature_res > 1:
            self.range_arr = np.zeros(self.curvature_res + 1)
            range_diff = (self.range_max - self.range_min) / \
                (self.curvature_res)
=======
        for k in range(self.num_belief):
            p_belief = np.zeros(self.beliefArray[k].shape)

            # there has got to be a better/cleaner way to do this - just applying the process model to translate each cell value
            for i in range(self.beliefArray[k].shape[0]):
                for j in range(self.beliefArray[k].shape[1]):
                    if self.beliefArray[k][i,j] > 0:
                        if d_t[i,j] > self.d_max or d_t[i,j] < self.d_min or phi_t[i,j] < self.phi_min or phi_t[i,j] > self.phi_max:
                            continue
                        i_new = int(floor((d_t[i,j] - self.d_min)/self.delta_d))
                        j_new = int(floor((phi_t[i,j] - self.phi_min)/self.delta_phi))
                        p_belief[i_new,j_new] += self.beliefArray[k][i,j]

            s_belief = np.zeros(self.beliefArray[k].shape)
            gaussian_filter(p_belief, self.cov_mask, output=s_belief, mode='constant')

            if np.sum(s_belief) == 0:
                return
            self.beliefArray[k] = s_belief/np.sum(s_belief)

>>>>>>> ca6fb6a0

            # populate range_array
            for i in range(len(self.range_arr)):
                self.range_arr[i] = self.range_min + (i * range_diff)

<<<<<<< HEAD
    def update(self, segments):
        segmentsRangeArray = self.prepareSegments(segments)
        for i in range(self.curvature_res + 1):
            measurement_likelihood = self.generate_measurement_likelihood(segmentsRangeArray[i])
            if measurement_likelihood is not None:
                self.beliefArray[i] = np.multiply(self.beliefArray[i], measurement_likelihood)
                if np.sum(self.beliefArray[i]) == 0:
                    self.beliefArray[i] = measurement_likelihood
                else:
                    self.beliefArray[i] = self.beliefArray[i] / np.sum(self.beliefArray[i])
=======
    def update(self, segments, range_arr):

        for i in range(self.num_belief):
            if i == 0:
                measurement_likelihood = self.generate_measurement_likelihood(segments, range_arr[i], range_arr[i + 2])
            else:
                measurement_likelihood = self.generate_measurement_likelihood(segments, range_arr[i], range_arr[i + 1])
            if measurement_likelihood is not None:
                self.beliefArray[i] = np.multiply(self.beliefArray[i],measurement_likelihood)
                if np.sum(self.beliefArray[i]) == 0:
                    self.beliefArray[i] = measurement_likelihood
                else:
                    self.beliefArray[i] = self.beliefArray[i]/np.sum(self.beliefArray[i])
        return measurement_likelihood
>>>>>>> ca6fb6a0

    def generate_measurement_likelihood(self, segments, range_min, range_max):
        # initialize measurement likelihood to all zeros
        measurement_likelihood = np.zeros(self.d.shape)

        for segment in segments:
<<<<<<< HEAD
            d_i, phi_i, l_i = self.generateVote(segment)

=======
            # only consider points in a certain range from the Duckiebot
            point_range = self.getSegmentDistance(segment)
            if point_range < range_min or point_range > range_max:
                continue
            # we don't care about RED ones for now
            if segment.color != segment.WHITE and segment.color != segment.YELLOW:
                continue
            # filter out any segments that are behind us
            if segment.points[0].x < 0 or segment.points[1].x < 0:
                continue
            # print "Point range: ", point_range
            d_i,phi_i,l_i = self.generateVote(segment)
>>>>>>> ca6fb6a0
            # if the vote lands outside of the histogram discard it
            if d_i > self.d_max or d_i < self.d_min or phi_i < self.phi_min or phi_i > self.phi_max:
                continue
<<<<<<< HEAD

            i = int(floor((d_i - self.d_min) / self.delta_d))
            j = int(floor((phi_i - self.phi_min) / self.delta_phi))
            measurement_likelihood[i, j] = measurement_likelihood[i, j] + 1

=======
            i = int(floor((d_i - self.d_min)/self.delta_d))
            j = int(floor((phi_i - self.phi_min)/self.delta_phi))
            measurement_likelihood[i,j] = measurement_likelihood[i,j] +  1
>>>>>>> ca6fb6a0
        if np.linalg.norm(measurement_likelihood) == 0:
            return None
        measurement_likelihood = measurement_likelihood / \
            np.sum(measurement_likelihood)
        return measurement_likelihood

    def getEstimate(self):
<<<<<<< HEAD
        d_max = np.zeros(self.curvature_res + 1)
        phi_max = np.zeros(self.curvature_res + 1)
        for i in range(self.curvature_res + 1):
            maxids = np.unravel_index(
                self.beliefArray[i].argmax(), self.beliefArray[i].shape)
            d_max[i] = self.d_min + (maxids[0] + 0.5) * self.delta_d
            phi_max[i] = self.phi_min + (maxids[1] + 0.5) * self.delta_phi
        return [d_max, phi_max]

    def getCurvature(self, d_max, phi_max):
        d_med_act = np.median(d_max)
        phi_med_act = np.median(phi_max)

        if len(self.d_med_arr) >= self.median_filter_size:
            self.d_med_arr.pop(0)
            self.phi_med_arr.pop(0)
        self.d_med_arr.append(d_med_act)
        self.phi_med_arr.append(phi_med_act)

        # set curvature
        # TODO: check magic constants
        if np.median(self.phi_med_arr) - phi_max[0] < -0.3 and np.median(self.d_med_arr) > 0.05:
            print "Curvature estimation: left curve"
            return self.curvature_left
        elif np.median(self.phi_med_arr) - phi_max[0] > 0.2 and np.median(self.d_med_arr) < -0.02:
            print "Curvature estimation: right curve"
            return self.curvature_right
        else:
            print "Curvature estimation: straight lane"
            return 0
=======
        d_max = np.zeros(self.num_belief)
        phi_max = np.zeros(self.num_belief)
        for i in range(self.num_belief):
            maxids = np.unravel_index(self.beliefArray[i].argmax(),self.beliefArray[i].shape)
            # add 0.5 because we want the center of the cell
            d_max[i] = self.d_min + (maxids[0]+0.5)*self.delta_d
            phi_max[i] = self.phi_min + (maxids[1]+0.5)*self.delta_phi
        return [d_max,phi_max]
>>>>>>> ca6fb6a0

    def getMax(self):
        return self.beliefArray[0].max()

    def initialize(self):
        pos = np.empty(self.d.shape + (2,))
        pos[:, :, 0] = self.d
        pos[:, :, 1] = self.phi
        self.cov_0
<<<<<<< HEAD
        RV = multivariate_normal(self.mean_0, self.cov_0)
        for i in range(self.curvature_res + 1):
            self.beliefArray[i] = RV.pdf(pos)
=======
        RV = multivariate_normal(self.mean_0,self.cov_0)
        for i in range(self.num_belief):
            self.beliefArray[i]=RV.pdf(pos)

>>>>>>> ca6fb6a0

    def generateVote(self, segment):
        p1 = np.array([segment.points[0].x, segment.points[0].y])
        p2 = np.array([segment.points[1].x, segment.points[1].y])
        t_hat = (p2 - p1) / np.linalg.norm(p2 - p1)
        n_hat = np.array([-t_hat[1], t_hat[0]])
        d1 = np.inner(n_hat, p1)
        d2 = np.inner(n_hat, p2)
        l1 = np.inner(t_hat, p1)
        l2 = np.inner(t_hat, p2)
        if (l1 < 0):
            l1 = -l1
        if (l2 < 0):
            l2 = -l2
        l_i = (l1 + l2) / 2
        d_i = (d1 + d2) / 2
        phi_i = np.arcsin(t_hat[1])
        if segment.color == segment.WHITE:  # right lane is white
            if(p1[0] > p2[0]):  # right edge of white lane
                d_i = d_i - self.linewidth_white
            else:  # left edge of white lane
                d_i = - d_i
                phi_i = -phi_i
            d_i = d_i - self.lanewidth / 2

        elif segment.color == segment.YELLOW:  # left lane is yellow
            if (p2[0] > p1[0]):  # left edge of yellow lane
                d_i = d_i - self.linewidth_yellow
                phi_i = -phi_i
            else:  # right edge of white lane
                d_i = -d_i
            d_i = self.lanewidth / 2 - d_i

        return d_i, phi_i, l_i

    def getSegmentDistance(self, segment):
<<<<<<< HEAD
        x_c = (segment.points[0].x + segment.points[1].x) / 2
        y_c = (segment.points[0].y + segment.points[1].y) / 2
=======
        x_c = (segment.points[0].x + segment.points[1].x)/2
        y_c = (segment.points[0].y + segment.points[1].y)/2
>>>>>>> ca6fb6a0
        return sqrt(x_c**2 + y_c**2)<|MERGE_RESOLUTION|>--- conflicted
+++ resolved
@@ -1,16 +1,18 @@
 from duckietown_utils.parameters import Configurable
+from duckietown_msgs.msg import Segment
 import numpy as np
 from .lane_filter_interface import LaneFilterInterface
 from scipy.stats import multivariate_normal
 from scipy.ndimage.filters import gaussian_filter
-from math import floor, sqrt
+from math import floor, pi, sqrt
 import copy
+
 
 
 class LaneFilterHistogram(Configurable, LaneFilterInterface):
     """LaneFilterHistogram"""
 
-    def __init__(self, configuration):
+    def __init__(self,configuration):
         param_names = [
             'mean_d_0',
             'mean_phi_0',
@@ -29,120 +31,27 @@
             'min_max',
             'sigma_d_mask',
             'sigma_phi_mask',
-            'curvature_res',
-            'range_min',
-            'range_est',
-            'range_max',
-            'curvature_right',
-            'curvature_left'
         ]
         configuration = copy.deepcopy(configuration)
-<<<<<<< HEAD
-        Configurable.__init__(self, param_names, configuration)
-
-        self.d, self.phi = np.mgrid[self.d_min:self.d_max:self.delta_d,
-                                    self.phi_min:self.phi_max:self.delta_phi]
-        self.beliefArray = []
-        self.range_arr = np.zeros(self.curvature_res + 1)
-        for i in range(self.curvature_res + 1):
-=======
         Configurable.__init__(self,param_names,configuration)
 
         self.num_belief = 4
         self.d,self.phi = np.mgrid[self.d_min:self.d_max:self.delta_d,self.phi_min:self.phi_max:self.delta_phi]
         self.beliefArray = []
         for i in range(self.num_belief):
->>>>>>> ca6fb6a0
             self.beliefArray.append(np.empty(self.d.shape))
         self.mean_0 = [self.mean_d_0, self.mean_phi_0]
-        self.cov_0 = [[self.sigma_d_0, 0], [0, self.sigma_phi_0]]
+        self.cov_0  = [ [self.sigma_d_0, 0], [0, self.sigma_phi_0] ]
         self.cov_mask = [self.sigma_d_mask, self.sigma_phi_mask]
 
-        self.d_med_arr = []
-        self.phi_med_arr = []
-        self.median_filter_size = 5
+        self.initialize()
 
-        self.initialize()
-<<<<<<< HEAD
-        self.updateRangeArray(self.curvature_res)
-=======
-
->>>>>>> ca6fb6a0
 
     def predict(self, dt, v, w):
         delta_t = dt
-        d_t = self.d + v * delta_t * np.sin(self.phi)
-        phi_t = self.phi + w * delta_t
+        d_t = self.d + v*delta_t*np.sin(self.phi)
+        phi_t = self.phi + w*delta_t
 
-        for k in range(self.curvature_res):
-            p_belief = np.zeros(self.beliefArray[k].shape)
-
-            # there has got to be a better/cleaner way to do this - just applying the process model to translate each cell value
-            for i in range(self.beliefArray[k].shape[0]):
-                for j in range(self.beliefArray[k].shape[1]):
-                    if self.beliefArray[k][i, j] > 0:
-                        if d_t[i, j] > self.d_max or d_t[i, j] < self.d_min or phi_t[i, j] < self.phi_min or phi_t[i, j] > self.phi_max:
-                            continue
-                        i_new = int(
-                            floor((d_t[i, j] - self.d_min) / self.delta_d))
-                        j_new = int(
-                            floor((phi_t[i, j] - self.phi_min) / self.delta_phi))
-                        p_belief[i_new, j_new] += self.beliefArray[k][i, j]
-
-            s_belief = np.zeros(self.beliefArray[k].shape)
-            gaussian_filter(p_belief, self.cov_mask,
-                            output=s_belief, mode='constant')
-
-            if np.sum(s_belief) == 0:
-                return
-            self.beliefArray[k] = s_belief / np.sum(s_belief)
-
-    def prepareSegments(self, segments):
-        segmentsRangeArray = map(list, [[]] * (self.curvature_res + 1))
-
-<<<<<<< HEAD
-        for segment in segments:
-            # we don't care about RED ones for now
-            if segment.color != segment.WHITE and segment.color != segment.YELLOW:
-                continue
-            # filter out any segments that are behind us
-            if segment.points[0].x < 0 or segment.points[1].x < 0:
-                continue
-
-            # only consider points in a certain range from the Duckiebot
-            point_range = self.getSegmentDistance(segment)
-            if point_range < self.range_est:
-                segmentsRangeArray[0].append(segment)
-                # print 'Adding segment to segmentsRangeArray[0] (Range: %s < 0.3)' % (point_range)
-                # print 'Printout of last segment added: %s' % self.getSegmentDistance(segmentsRangeArray[0][-1])
-                # print 'Length of segmentsRangeArray[0] up to now: %s' % len(segmentsRangeArray[0])
-            if self.curvature_res is not 0:
-                for i in range(self.curvature_res):
-                    if point_range < self.range_arr[i + 1] and point_range > self.range_arr[i]:
-                        segmentsRangeArray[i + 1].append(segment)
-                        # print 'Adding segment to segmentsRangeArray[%i] (Range: %s < %s < %s)' % (i + 1, self.range_arr[i], point_range, self.range_arr[i + 1])
-                        # print 'Printout of last segment added: %s' % self.getSegmentDistance(segmentsRangeArray[i + 1][-1])
-                        # print 'Length of segmentsRangeArray[%i] up to now: %s' % (i + 1, len(segmentsRangeArray[i + 1]))
-                        continue
-
-        # for i in range(len(segmentsRangeArray)):
-        #     print 'Length of segmentsRangeArray[%i]: %i' % (i, len(segmentsRangeArray[i]))
-        #     for j in range(len(segmentsRangeArray[i])):
-        #         print 'Range of segment %i: %f' % (j, self.getSegmentDistance(segmentsRangeArray[i][j]))
-
-        return segmentsRangeArray
-
-    def updateRangeArray(self, curvature_res):
-        self.curvature_res = curvature_res
-        self.beliefArray = []
-        for i in range(self.curvature_res + 1):
-            self.beliefArray.append(np.empty(self.d.shape))
-        self.initialize()
-        if curvature_res > 1:
-            self.range_arr = np.zeros(self.curvature_res + 1)
-            range_diff = (self.range_max - self.range_min) / \
-                (self.curvature_res)
-=======
         for k in range(self.num_belief):
             p_belief = np.zeros(self.beliefArray[k].shape)
 
@@ -163,24 +72,8 @@
                 return
             self.beliefArray[k] = s_belief/np.sum(s_belief)
 
->>>>>>> ca6fb6a0
 
-            # populate range_array
-            for i in range(len(self.range_arr)):
-                self.range_arr[i] = self.range_min + (i * range_diff)
 
-<<<<<<< HEAD
-    def update(self, segments):
-        segmentsRangeArray = self.prepareSegments(segments)
-        for i in range(self.curvature_res + 1):
-            measurement_likelihood = self.generate_measurement_likelihood(segmentsRangeArray[i])
-            if measurement_likelihood is not None:
-                self.beliefArray[i] = np.multiply(self.beliefArray[i], measurement_likelihood)
-                if np.sum(self.beliefArray[i]) == 0:
-                    self.beliefArray[i] = measurement_likelihood
-                else:
-                    self.beliefArray[i] = self.beliefArray[i] / np.sum(self.beliefArray[i])
-=======
     def update(self, segments, range_arr):
 
         for i in range(self.num_belief):
@@ -195,17 +88,11 @@
                 else:
                     self.beliefArray[i] = self.beliefArray[i]/np.sum(self.beliefArray[i])
         return measurement_likelihood
->>>>>>> ca6fb6a0
 
     def generate_measurement_likelihood(self, segments, range_min, range_max):
         # initialize measurement likelihood to all zeros
         measurement_likelihood = np.zeros(self.d.shape)
-
         for segment in segments:
-<<<<<<< HEAD
-            d_i, phi_i, l_i = self.generateVote(segment)
-
-=======
             # only consider points in a certain range from the Duckiebot
             point_range = self.getSegmentDistance(segment)
             if point_range < range_min or point_range > range_max:
@@ -218,60 +105,18 @@
                 continue
             # print "Point range: ", point_range
             d_i,phi_i,l_i = self.generateVote(segment)
->>>>>>> ca6fb6a0
             # if the vote lands outside of the histogram discard it
-            if d_i > self.d_max or d_i < self.d_min or phi_i < self.phi_min or phi_i > self.phi_max:
+            if d_i > self.d_max or d_i < self.d_min or phi_i < self.phi_min or phi_i>self.phi_max:
                 continue
-<<<<<<< HEAD
-
-            i = int(floor((d_i - self.d_min) / self.delta_d))
-            j = int(floor((phi_i - self.phi_min) / self.delta_phi))
-            measurement_likelihood[i, j] = measurement_likelihood[i, j] + 1
-
-=======
             i = int(floor((d_i - self.d_min)/self.delta_d))
             j = int(floor((phi_i - self.phi_min)/self.delta_phi))
             measurement_likelihood[i,j] = measurement_likelihood[i,j] +  1
->>>>>>> ca6fb6a0
         if np.linalg.norm(measurement_likelihood) == 0:
             return None
-        measurement_likelihood = measurement_likelihood / \
-            np.sum(measurement_likelihood)
+        measurement_likelihood = measurement_likelihood/np.sum(measurement_likelihood)
         return measurement_likelihood
 
     def getEstimate(self):
-<<<<<<< HEAD
-        d_max = np.zeros(self.curvature_res + 1)
-        phi_max = np.zeros(self.curvature_res + 1)
-        for i in range(self.curvature_res + 1):
-            maxids = np.unravel_index(
-                self.beliefArray[i].argmax(), self.beliefArray[i].shape)
-            d_max[i] = self.d_min + (maxids[0] + 0.5) * self.delta_d
-            phi_max[i] = self.phi_min + (maxids[1] + 0.5) * self.delta_phi
-        return [d_max, phi_max]
-
-    def getCurvature(self, d_max, phi_max):
-        d_med_act = np.median(d_max)
-        phi_med_act = np.median(phi_max)
-
-        if len(self.d_med_arr) >= self.median_filter_size:
-            self.d_med_arr.pop(0)
-            self.phi_med_arr.pop(0)
-        self.d_med_arr.append(d_med_act)
-        self.phi_med_arr.append(phi_med_act)
-
-        # set curvature
-        # TODO: check magic constants
-        if np.median(self.phi_med_arr) - phi_max[0] < -0.3 and np.median(self.d_med_arr) > 0.05:
-            print "Curvature estimation: left curve"
-            return self.curvature_left
-        elif np.median(self.phi_med_arr) - phi_max[0] > 0.2 and np.median(self.d_med_arr) < -0.02:
-            print "Curvature estimation: right curve"
-            return self.curvature_right
-        else:
-            print "Curvature estimation: straight lane"
-            return 0
-=======
         d_max = np.zeros(self.num_belief)
         phi_max = np.zeros(self.num_belief)
         for i in range(self.num_belief):
@@ -280,67 +125,55 @@
             d_max[i] = self.d_min + (maxids[0]+0.5)*self.delta_d
             phi_max[i] = self.phi_min + (maxids[1]+0.5)*self.delta_phi
         return [d_max,phi_max]
->>>>>>> ca6fb6a0
 
     def getMax(self):
         return self.beliefArray[0].max()
 
     def initialize(self):
         pos = np.empty(self.d.shape + (2,))
-        pos[:, :, 0] = self.d
-        pos[:, :, 1] = self.phi
+        pos[:,:,0]=self.d
+        pos[:,:,1]=self.phi
         self.cov_0
-<<<<<<< HEAD
-        RV = multivariate_normal(self.mean_0, self.cov_0)
-        for i in range(self.curvature_res + 1):
-            self.beliefArray[i] = RV.pdf(pos)
-=======
         RV = multivariate_normal(self.mean_0,self.cov_0)
         for i in range(self.num_belief):
             self.beliefArray[i]=RV.pdf(pos)
 
->>>>>>> ca6fb6a0
 
-    def generateVote(self, segment):
+    def generateVote(self,segment):
         p1 = np.array([segment.points[0].x, segment.points[0].y])
         p2 = np.array([segment.points[1].x, segment.points[1].y])
-        t_hat = (p2 - p1) / np.linalg.norm(p2 - p1)
-        n_hat = np.array([-t_hat[1], t_hat[0]])
-        d1 = np.inner(n_hat, p1)
-        d2 = np.inner(n_hat, p2)
-        l1 = np.inner(t_hat, p1)
-        l2 = np.inner(t_hat, p2)
+        t_hat = (p2-p1)/np.linalg.norm(p2-p1)
+        n_hat = np.array([-t_hat[1],t_hat[0]])
+        d1 = np.inner(n_hat,p1)
+        d2 = np.inner(n_hat,p2)
+        l1 = np.inner(t_hat,p1)
+        l2 = np.inner(t_hat,p2)
         if (l1 < 0):
-            l1 = -l1
+            l1 = -l1;
         if (l2 < 0):
-            l2 = -l2
-        l_i = (l1 + l2) / 2
-        d_i = (d1 + d2) / 2
+            l2 = -l2;
+        l_i = (l1+l2)/2
+        d_i = (d1+d2)/2
         phi_i = np.arcsin(t_hat[1])
-        if segment.color == segment.WHITE:  # right lane is white
-            if(p1[0] > p2[0]):  # right edge of white lane
+        if segment.color == segment.WHITE: # right lane is white
+            if(p1[0] > p2[0]): # right edge of white lane
                 d_i = d_i - self.linewidth_white
-            else:  # left edge of white lane
+            else: # left edge of white lane
                 d_i = - d_i
                 phi_i = -phi_i
-            d_i = d_i - self.lanewidth / 2
+            d_i = d_i - self.lanewidth/2
 
-        elif segment.color == segment.YELLOW:  # left lane is yellow
-            if (p2[0] > p1[0]):  # left edge of yellow lane
+        elif segment.color == segment.YELLOW: # left lane is yellow
+            if (p2[0] > p1[0]): # left edge of yellow lane
                 d_i = d_i - self.linewidth_yellow
                 phi_i = -phi_i
-            else:  # right edge of white lane
+            else: # right edge of white lane
                 d_i = -d_i
-            d_i = self.lanewidth / 2 - d_i
+            d_i =  self.lanewidth/2 - d_i
 
         return d_i, phi_i, l_i
 
     def getSegmentDistance(self, segment):
-<<<<<<< HEAD
-        x_c = (segment.points[0].x + segment.points[1].x) / 2
-        y_c = (segment.points[0].y + segment.points[1].y) / 2
-=======
         x_c = (segment.points[0].x + segment.points[1].x)/2
         y_c = (segment.points[0].y + segment.points[1].y)/2
->>>>>>> ca6fb6a0
         return sqrt(x_c**2 + y_c**2)