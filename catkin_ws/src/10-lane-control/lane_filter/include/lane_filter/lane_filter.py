from duckietown_utils.parameters import Configurable
from duckietown_msgs.msg import Segment
import numpy as np
from .lane_filter_interface import LaneFilterInterface
from scipy.stats import multivariate_normal
from scipy.ndimage.filters import gaussian_filter
from math import floor, pi, sqrt
import copy



class LaneFilterHistogram(Configurable, LaneFilterInterface):
    """LaneFilterHistogram"""

    def __init__(self,configuration):
        param_names = [
            'mean_d_0',
            'mean_phi_0',
            'sigma_d_0',
            'sigma_phi_0',
            'delta_d',
            'delta_phi',
            'd_max',
            'd_min',
            'phi_max',
            'phi_min',
            'cov_v',
            'linewidth_white',
            'linewidth_yellow',
            'lanewidth',
            'min_max',
            'sigma_d_mask',
            'sigma_phi_mask',
        ]
        configuration = copy.deepcopy(configuration)
        Configurable.__init__(self,param_names,configuration)

        self.num_belief = 3
        self.d,self.phi = np.mgrid[self.d_min:self.d_max:self.delta_d,self.phi_min:self.phi_max:self.delta_phi]
        self.beliefArray = []
        for i in range(self.num_belief):
            self.beliefArray.append(np.empty(self.d.shape))
        self.mean_0 = [self.mean_d_0, self.mean_phi_0]
        self.cov_0  = [ [self.sigma_d_0, 0], [0, self.sigma_phi_0] ]
        self.cov_mask = [self.sigma_d_mask, self.sigma_phi_mask]  
         
        self.initialize()
        
        
    def predict(self, dt, v, w):
        delta_t = dt
        d_t = self.d + v*delta_t*np.sin(self.phi)
        phi_t = self.phi + w*delta_t

        for k in range(self.num_belief):
            p_belief = np.zeros(self.beliefArray[k].shape)

            # there has got to be a better/cleaner way to do this - just applying the process model to translate each cell value
            for i in range(self.beliefArray[k].shape[0]):
                for j in range(self.beliefArray[k].shape[1]):
                    if self.beliefArray[k][i,j] > 0:
                        if d_t[i,j] > self.d_max or d_t[i,j] < self.d_min or phi_t[i,j] < self.phi_min or phi_t[i,j] > self.phi_max:
                            continue
                        i_new = int(floor((d_t[i,j] - self.d_min)/self.delta_d))
                        j_new = int(floor((phi_t[i,j] - self.phi_min)/self.delta_phi))
                        p_belief[i_new,j_new] += self.beliefArray[k][i,j]

            s_belief = np.zeros(self.beliefArray[k].shape)
            gaussian_filter(p_belief, self.cov_mask, output=s_belief, mode='constant')

            if np.sum(s_belief) == 0:
                return
            self.beliefArray[k] = s_belief/np.sum(s_belief)


    # def update(self, segments):
    #     measurement_likelihood = self.generate_measurement_likelihood(segments)
    #     if measurement_likelihood is not None:
    #         self.belief = np.multiply(self.belief,measurement_likelihood)
    #         if np.sum(self.belief) == 0:
    #             self.belief = measurement_likelihood
    #         else:
    #             self.belief = self.belief/np.sum(self.belief)
    #     return measurement_likelihood

    def generate_measurement_likelihood(self, segments):
        for k in range(self.num_belief):
            p_belief = np.zeros(self.beliefArray[k].shape)

            # there has got to be a better/cleaner way to do this - just applying the process model to translate each cell value
            for i in range(self.beliefArray[k].shape[0]):
                for j in range(self.beliefArray[k].shape[1]):
                    if self.beliefArray[k][i,j] > 0:
                        if d_t[i,j] > self.d_max or d_t[i,j] < self.d_min or phi_t[i,j] < self.phi_min or phi_t[i,j] > self.phi_max:
                            continue
                        i_new = int(floor((d_t[i,j] - self.d_min)/self.delta_d))
                        j_new = int(floor((phi_t[i,j] - self.phi_min)/self.delta_phi))
                        p_belief[i_new,j_new] += self.beliefArray[k][i,j]

            s_belief = np.zeros(self.beliefArray[k].shape)
            gaussian_filter(p_belief, self.cov_mask, output=s_belief, mode='constant')

            if np.sum(s_belief) == 0:
                return
            self.beliefArray[k] = s_belief/np.sum(s_belief)


    
    def update(self, segments, range_min, range_max):
        #range_delta = (range_max - range_min)/self.num_belief
        #range_delta =np.array([0,(range_max-range_min)/6,(range_max-range_min)/2,(range_max-range_min)])
        delta=range_max-range_min
        range_delta =np.array([0, delta/6,delta/3,delta/2,delta*4/5])
        #range_delta =np.array([0,(range_max-range_min)/12,(range_max-range_min)/6, (range_max-range_min)/4, (range_max-range_min)*5/12, (range_max-range_min)*7/12,(range_max-range_min)*9/12,range_max-range_min])
        #range_delta[0]= 0
        # range_delta[1]= (range_max-range_min)/6
        #print "range 1 ",range_delta[1]
        # range_delta[2]= (range_max-range_min)/6*3 + range_delta[1]
        #print"range 2 " , range_delta[2]
        # range_delta[3]= (range_max-range_min)/6*3 + range_delta[2]
   
        #for i in range(self.num_belief):
        for i in range(4):
            if i == 0:
                measurement_likelihood = self.generate_measurement_likelihood(segments, range_delta[i],delta)    
            else:
                measurement_likelihood = self.generate_measurement_likelihood(segments, range_delta[i], range_delta[i+1])
            if measurement_likelihood is not None:
                self.beliefArray[i] = np.multiply(self.beliefArray[i],measurement_likelihood)
                if np.sum(self.beliefArray[i]) == 0:
                    self.beliefArray[i] = measurement_likelihood
                else:
                    self.beliefArray[i] = self.beliefArray[i]/np.sum(self.beliefArray[i])

    def generate_measurement_likelihood(self, segments, range_min, range_max):

        # initialize measurement likelihood to all zeros
        measurement_likelihood = np.zeros(self.d.shape)
        for segment in segments:
            # we don't care about RED ones for now
            if segment.color != segment.WHITE and segment.color != segment.YELLOW:
                continue
            # filter out any segments that are behind us
            if segment.points[0].x < 0 or segment.points[1].x < 0:
                continue
            point_range = self.getSegmentDistance(segment)
            # print "Point range: ", point_range 

            # only consider points in a certain range from the Duckiebot
            if point_range < range_min or point_range > range_max:
                continue
            d_i,phi_i,l_i = self.generateVote(segment)
            # if the vote lands outside of the histogram discard it
            if d_i > self.d_max or d_i < self.d_min or phi_i < self.phi_min or phi_i>self.phi_max:
                continue
            i = int(floor((d_i - self.d_min)/self.delta_d))
            j = int(floor((phi_i - self.phi_min)/self.delta_phi))
            measurement_likelihood[i,j] = measurement_likelihood[i,j] +  1 
        if np.linalg.norm(measurement_likelihood) == 0:            
            return None
        measurement_likelihood = measurement_likelihood/np.sum(measurement_likelihood)
        return measurement_likelihood
        
    def getEstimate(self):
<<<<<<< HEAD
        d_max = np.zeros(self.num_belief)
        phi_max = np.zeros(self.num_belief)
        for i in range(self.num_belief):
            maxids = np.unravel_index(self.beliefArray[i].argmax(),self.beliefArray[i].shape)
            d_max[i] = self.d_min + maxids[0]*self.delta_d
            phi_max[i] = self.phi_min + maxids[1]*self.delta_phi
=======
        maxids = np.unravel_index(self.belief.argmax(),self.belief.shape)
        # add 0.5 because we want the center of the cell
        d_max = self.d_min + (maxids[0]+0.5)*self.delta_d
        phi_max = self.phi_min + (maxids[1]+0.5)*self.delta_phi
>>>>>>> 001c0b62
        return [d_max,phi_max]

    def getMax(self):
        return self.beliefArray[0].max()

    def initialize(self):
        pos = np.empty(self.d.shape + (2,))
        pos[:,:,0]=self.d
        pos[:,:,1]=self.phi
        self.cov_0
        RV = multivariate_normal(self.mean_0,self.cov_0)
        for i in range(self.num_belief):
            self.beliefArray[i]=RV.pdf(pos)


    def generateVote(self,segment):
        p1 = np.array([segment.points[0].x, segment.points[0].y])
        p2 = np.array([segment.points[1].x, segment.points[1].y])
        t_hat = (p2-p1)/np.linalg.norm(p2-p1)
        n_hat = np.array([-t_hat[1],t_hat[0]])
        d1 = np.inner(n_hat,p1)
        d2 = np.inner(n_hat,p2)
        l1 = np.inner(t_hat,p1)
        l2 = np.inner(t_hat,p2)
        if (l1 < 0):
            l1 = -l1;
        if (l2 < 0):
            l2 = -l2;
        l_i = (l1+l2)/2
        d_i = (d1+d2)/2
        phi_i = np.arcsin(t_hat[1])
        if segment.color == segment.WHITE: # right lane is white
            if(p1[0] > p2[0]): # right edge of white lane
                d_i = d_i - self.linewidth_white
            else: # left edge of white lane
                d_i = - d_i
                phi_i = -phi_i
            d_i = d_i - self.lanewidth/2

        elif segment.color == segment.YELLOW: # left lane is yellow
            if (p2[0] > p1[0]): # left edge of yellow lane
                d_i = d_i - self.linewidth_yellow
                phi_i = -phi_i
            else: # right edge of white lane
                d_i = -d_i
            d_i =  self.lanewidth/2 - d_i

        return d_i, phi_i, l_i

    def getSegmentDistance(self, segment):
        x_c = (segment.points[0].x + segment.points[1].x)/2
        y_c = (segment.points[0].y + segment.points[1].y)/2
        return sqrt(x_c**2 + y_c**2)
<|MERGE_RESOLUTION|>--- conflicted
+++ resolved
@@ -162,19 +162,10 @@
         return measurement_likelihood
         
     def getEstimate(self):
-<<<<<<< HEAD
-        d_max = np.zeros(self.num_belief)
-        phi_max = np.zeros(self.num_belief)
-        for i in range(self.num_belief):
-            maxids = np.unravel_index(self.beliefArray[i].argmax(),self.beliefArray[i].shape)
-            d_max[i] = self.d_min + maxids[0]*self.delta_d
-            phi_max[i] = self.phi_min + maxids[1]*self.delta_phi
-=======
         maxids = np.unravel_index(self.belief.argmax(),self.belief.shape)
         # add 0.5 because we want the center of the cell
         d_max = self.d_min + (maxids[0]+0.5)*self.delta_d
         phi_max = self.phi_min + (maxids[1]+0.5)*self.delta_phi
->>>>>>> 001c0b62
         return [d_max,phi_max]
 
     def getMax(self):
