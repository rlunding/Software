from duckietown_utils.parameters import Configurable
from duckietown_msgs.msg import Segment
import numpy as np
from .lane_filter_interface import LaneFilterInterface
from scipy.stats import multivariate_normal
from scipy.ndimage.filters import gaussian_filter
from math import floor, pi, sqrt
import copy



class LaneFilterHistogram(Configurable, LaneFilterInterface):
    """LaneFilterHistogram"""

    def __init__(self,configuration):
        param_names = [
            'mean_d_0',
            'mean_phi_0',
            'sigma_d_0',
            'sigma_phi_0',
            'delta_d',
            'delta_phi',
            'd_max',
            'd_min',
            'phi_max',
            'phi_min',
            'cov_v',
            'linewidth_white',
            'linewidth_yellow',
            'lanewidth',
            'min_max',
            'sigma_d_mask',
            'sigma_phi_mask',
        ]
        configuration = copy.deepcopy(configuration)
        Configurable.__init__(self,param_names,configuration)

        self.num_belief = 4
        self.d,self.phi = np.mgrid[self.d_min:self.d_max:self.delta_d,self.phi_min:self.phi_max:self.delta_phi]
        self.beliefArray = []
        for i in range(self.num_belief):
            self.beliefArray.append(np.empty(self.d.shape))
        self.mean_0 = [self.mean_d_0, self.mean_phi_0]
        self.cov_0  = [ [self.sigma_d_0, 0], [0, self.sigma_phi_0] ]
        self.cov_mask = [self.sigma_d_mask, self.sigma_phi_mask]  
         
        self.initialize()
        
        
    def predict(self, dt, v, w):
        delta_t = dt
        d_t = self.d + v*delta_t*np.sin(self.phi)
        phi_t = self.phi + w*delta_t

        for k in range(self.num_belief):
            p_belief = np.zeros(self.beliefArray[k].shape)

            # there has got to be a better/cleaner way to do this - just applying the process model to translate each cell value
            for i in range(self.beliefArray[k].shape[0]):
                for j in range(self.beliefArray[k].shape[1]):
                    if self.beliefArray[k][i,j] > 0:
                        if d_t[i,j] > self.d_max or d_t[i,j] < self.d_min or phi_t[i,j] < self.phi_min or phi_t[i,j] > self.phi_max:
                            continue
                        i_new = int(floor((d_t[i,j] - self.d_min)/self.delta_d))
                        j_new = int(floor((phi_t[i,j] - self.phi_min)/self.delta_phi))
                        p_belief[i_new,j_new] += self.beliefArray[k][i,j]
<<<<<<< HEAD

            s_belief = np.zeros(self.beliefArray[k].shape)
            gaussian_filter(p_belief, self.cov_mask, output=s_belief, mode='constant')

            if np.sum(s_belief) == 0:
                return
            self.beliefArray[k] = s_belief/np.sum(s_belief)


    # def update(self, segments):
    #     measurement_likelihood = self.generate_measurement_likelihood(segments)
    #     if measurement_likelihood is not None:
    #         self.belief = np.multiply(self.belief,measurement_likelihood)
    #         if np.sum(self.belief) == 0:
    #             self.belief = measurement_likelihood
    #         else:
    #             self.belief = self.belief/np.sum(self.belief)
    #     return measurement_likelihood

    def generate_measurement_likelihood(self, segments):
        for k in range(self.num_belief):
            p_belief = np.zeros(self.beliefArray[k].shape)

            # there has got to be a better/cleaner way to do this - just applying the process model to translate each cell value
            for i in range(self.beliefArray[k].shape[0]):
                for j in range(self.beliefArray[k].shape[1]):
                    if self.beliefArray[k][i,j] > 0:
                        if d_t[i,j] > self.d_max or d_t[i,j] < self.d_min or phi_t[i,j] < self.phi_min or phi_t[i,j] > self.phi_max:
                            continue
                        i_new = int(floor((d_t[i,j] - self.d_min)/self.delta_d))
                        j_new = int(floor((phi_t[i,j] - self.phi_min)/self.delta_phi))
                        p_belief[i_new,j_new] += self.beliefArray[k][i,j]

            s_belief = np.zeros(self.beliefArray[k].shape)
            gaussian_filter(p_belief, self.cov_mask, output=s_belief, mode='constant')

            if np.sum(s_belief) == 0:
                return
            self.beliefArray[k] = s_belief/np.sum(s_belief)
=======

            s_belief = np.zeros(self.beliefArray[k].shape)
            gaussian_filter(p_belief, self.cov_mask, output=s_belief, mode='constant')

            if np.sum(s_belief) == 0:
                return
            self.beliefArray[k] = s_belief/np.sum(s_belief)

>>>>>>> a60f7562

    
    def update(self, segments, range_arr):

<<<<<<< HEAD
    
    def update(self, segments, range_arr):

=======
>>>>>>> a60f7562
        for i in range(self.num_belief):
            if i == 0:
                measurement_likelihood = self.generate_measurement_likelihood(segments, range_arr[i], range_arr[i + 2])    
            else:
                measurement_likelihood = self.generate_measurement_likelihood(segments, range_arr[i], range_arr[i + 1])
            if measurement_likelihood is not None:
                self.beliefArray[i] = np.multiply(self.beliefArray[i],measurement_likelihood)
                if np.sum(self.beliefArray[i]) == 0:
                    self.beliefArray[i] = measurement_likelihood
                else:
                    self.beliefArray[i] = self.beliefArray[i]/np.sum(self.beliefArray[i])
<<<<<<< HEAD

    def generate_measurement_likelihood(self, segments, range_min, range_max):

=======
        return measurement_likelihood

    def generate_measurement_likelihood(self, segments, range_min, range_max):
>>>>>>> a60f7562
        # initialize measurement likelihood to all zeros
        measurement_likelihood = np.zeros(self.d.shape)
        for segment in segments:
            # only consider points in a certain range from the Duckiebot
            point_range = self.getSegmentDistance(segment)            
            if point_range < range_min or point_range > range_max:
                continue
            # we don't care about RED ones for now
            if segment.color != segment.WHITE and segment.color != segment.YELLOW:
                continue
            # filter out any segments that are behind us
            if segment.points[0].x < 0 or segment.points[1].x < 0:
                continue
            # print "Point range: ", point_range 
            d_i,phi_i,l_i = self.generateVote(segment)
            # if the vote lands outside of the histogram discard it
            if d_i > self.d_max or d_i < self.d_min or phi_i < self.phi_min or phi_i>self.phi_max:
                continue
            i = int(floor((d_i - self.d_min)/self.delta_d))
            j = int(floor((phi_i - self.phi_min)/self.delta_phi))
            measurement_likelihood[i,j] = measurement_likelihood[i,j] +  1 
        if np.linalg.norm(measurement_likelihood) == 0:            
            return None
        measurement_likelihood = measurement_likelihood/np.sum(measurement_likelihood)
        return measurement_likelihood
        
    def getEstimate(self):
        d_max = np.zeros(self.num_belief)
        phi_max = np.zeros(self.num_belief)
<<<<<<< HEAD
        self.d_median = []
        self.phi_median = []
        for i in range(self.num_belief):    
            maxids = np.unravel_index(self.beliefArray[i].argmax(),self.beliefArray[i].shape)
        # add 0.5 because we want the center of the cell
            d_max[i] = self.d_min + (maxids[0]+0.5)*self.delta_d
            phi_max[i] = self.phi_min + (maxids[1]+0.5)*self.delta_phi
        
        sum_phi_l = np.sum(phi_max[1:self.num_belief])
        sum_d_l   = np.sum(d_max[1:self.num_belief])
        av_phi_l  = np.average(phi_max[1:self.num_belief])
        av_d_l    = np.average(d_max[1:self.num_belief])


        delta_dmax = np.median(d_max[1:]) # - d_max[0]
        delta_phimax = np.median(phi_max[1:]) #- phi_max[0]

        if len(self.d_median) >= 5:
            self.d_median.pop(0)
            self.phi_median.pop(0)
        self.d_median.append(delta_dmax)
        self.phi_median.append(delta_phimax)
        curvature= 10.0
        #set curvature 
        if np.median(self.phi_median) < -0.3 and np.median(self.d_median) > 0.05:
            print "left curve"
            curvature = 0.025
        elif np.median(self.phi_median) > 0.2 and np.median(self.d_median) < -0.02:
            print "right curve"
            curvature = -0.054
        else:
            print "straight line"
            curvature = 0.0

        return [d_max,phi_max ,curvature]
=======
        for i in range(self.num_belief):
            maxids = np.unravel_index(self.beliefArray[i].argmax(),self.beliefArray[i].shape)
            # add 0.5 because we want the center of the cell 
            d_max[i] = self.d_min + (maxids[0]+0.5)*self.delta_d
            phi_max[i] = self.phi_min + (maxids[1]+0.5)*self.delta_phi
        return [d_max,phi_max]
>>>>>>> a60f7562

    def getMax(self):
        return self.beliefArray[0].max()

    def initialize(self):
        pos = np.empty(self.d.shape + (2,))
        pos[:,:,0]=self.d
        pos[:,:,1]=self.phi
        self.cov_0
        RV = multivariate_normal(self.mean_0,self.cov_0)
        for i in range(self.num_belief):
            self.beliefArray[i]=RV.pdf(pos)


    def generateVote(self,segment):
        p1 = np.array([segment.points[0].x, segment.points[0].y])
        p2 = np.array([segment.points[1].x, segment.points[1].y])
        t_hat = (p2-p1)/np.linalg.norm(p2-p1)
        n_hat = np.array([-t_hat[1],t_hat[0]])
        d1 = np.inner(n_hat,p1)
        d2 = np.inner(n_hat,p2)
        l1 = np.inner(t_hat,p1)
        l2 = np.inner(t_hat,p2)
        if (l1 < 0):
            l1 = -l1;
        if (l2 < 0):
            l2 = -l2;
        l_i = (l1+l2)/2
        d_i = (d1+d2)/2
        phi_i = np.arcsin(t_hat[1])
        if segment.color == segment.WHITE: # right lane is white
            if(p1[0] > p2[0]): # right edge of white lane
                d_i = d_i - self.linewidth_white
            else: # left edge of white lane
                d_i = - d_i
                phi_i = -phi_i
            d_i = d_i - self.lanewidth/2

        elif segment.color == segment.YELLOW: # left lane is yellow
            if (p2[0] > p1[0]): # left edge of yellow lane
                d_i = d_i - self.linewidth_yellow
                phi_i = -phi_i
            else: # right edge of white lane
                d_i = -d_i
            d_i =  self.lanewidth/2 - d_i

        return d_i, phi_i, l_i

    def getSegmentDistance(self, segment):
        x_c = (segment.points[0].x + segment.points[1].x)/2
        y_c = (segment.points[0].y + segment.points[1].y)/2
        return sqrt(x_c**2 + y_c**2)
<|MERGE_RESOLUTION|>--- conflicted
+++ resolved
@@ -64,7 +64,6 @@
                         i_new = int(floor((d_t[i,j] - self.d_min)/self.delta_d))
                         j_new = int(floor((phi_t[i,j] - self.phi_min)/self.delta_phi))
                         p_belief[i_new,j_new] += self.beliefArray[k][i,j]
-<<<<<<< HEAD
 
             s_belief = np.zeros(self.beliefArray[k].shape)
             gaussian_filter(p_belief, self.cov_mask, output=s_belief, mode='constant')
@@ -104,26 +103,11 @@
             if np.sum(s_belief) == 0:
                 return
             self.beliefArray[k] = s_belief/np.sum(s_belief)
-=======
-
-            s_belief = np.zeros(self.beliefArray[k].shape)
-            gaussian_filter(p_belief, self.cov_mask, output=s_belief, mode='constant')
-
-            if np.sum(s_belief) == 0:
-                return
-            self.beliefArray[k] = s_belief/np.sum(s_belief)
-
->>>>>>> a60f7562
+
 
     
     def update(self, segments, range_arr):
 
-<<<<<<< HEAD
-    
-    def update(self, segments, range_arr):
-
-=======
->>>>>>> a60f7562
         for i in range(self.num_belief):
             if i == 0:
                 measurement_likelihood = self.generate_measurement_likelihood(segments, range_arr[i], range_arr[i + 2])    
@@ -135,15 +119,10 @@
                     self.beliefArray[i] = measurement_likelihood
                 else:
                     self.beliefArray[i] = self.beliefArray[i]/np.sum(self.beliefArray[i])
-<<<<<<< HEAD
+        return measurement_likelihood
 
     def generate_measurement_likelihood(self, segments, range_min, range_max):
 
-=======
-        return measurement_likelihood
-
-    def generate_measurement_likelihood(self, segments, range_min, range_max):
->>>>>>> a60f7562
         # initialize measurement likelihood to all zeros
         measurement_likelihood = np.zeros(self.d.shape)
         for segment in segments:
@@ -173,7 +152,6 @@
     def getEstimate(self):
         d_max = np.zeros(self.num_belief)
         phi_max = np.zeros(self.num_belief)
-<<<<<<< HEAD
         self.d_median = []
         self.phi_median = []
         for i in range(self.num_belief):    
@@ -209,14 +187,6 @@
             curvature = 0.0
 
         return [d_max,phi_max ,curvature]
-=======
-        for i in range(self.num_belief):
-            maxids = np.unravel_index(self.beliefArray[i].argmax(),self.beliefArray[i].shape)
-            # add 0.5 because we want the center of the cell 
-            d_max[i] = self.d_min + (maxids[0]+0.5)*self.delta_d
-            phi_max[i] = self.phi_min + (maxids[1]+0.5)*self.delta_phi
-        return [d_max,phi_max]
->>>>>>> a60f7562
 
     def getMax(self):
         return self.beliefArray[0].max()
