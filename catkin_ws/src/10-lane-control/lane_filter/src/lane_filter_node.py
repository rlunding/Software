--- conflicted
+++ resolved
@@ -19,11 +19,7 @@
         self.velocity = Twist2DStamped()
         self.d_median = []
         self.phi_median = []
-<<<<<<< HEAD
 
-=======
-        
->>>>>>> 868f9637
         # Subscribers
         self.sub = rospy.Subscriber("~segment_list", SegmentList, self.processSegments, queue_size=1)
         self.sub_switch = rospy.Subscriber("~switch", BoolStamped, self.cbSwitch, queue_size=1)
@@ -76,11 +72,7 @@
         range_max = 0.6  # range to consider edges in general
         range_min = 0.2
         range_diff = (range_max - range_min)/(self.filter.num_belief - 1)
-<<<<<<< HEAD
 
-=======
-        
->>>>>>> 868f9637
         for i in range(1,self.filter.num_belief + 1):
             range_arr[i] = range_min + (i-1)*range_diff
 
@@ -94,7 +86,6 @@
         sum_d_l   = np.sum(d_max[1:self.filter.num_belief])
         av_phi_l  = np.average(phi_max[1:self.filter.num_belief])
         av_d_l    = np.average(d_max[1:self.filter.num_belief])
-<<<<<<< HEAD
 
 
         max_val = self.filter.getMax()
@@ -116,29 +107,6 @@
         self.d_median.append(delta_dmax)
         self.phi_median.append(delta_phimax)
 
-=======
-
-
-        max_val = self.filter.getMax()
-        in_lane = max_val > self.filter.min_max
-
-        #if (sum_phi_l<-1.6 and av_d_l>0.05):
-        #    print "I see a left curve"
-        #elif (sum_phi_l>1.6 and av_d_l <-0.05):
-        #    print "I see a right curve"
-        #else:
-        #    print "I am on a straight line" 
-
-        delta_dmax = np.median(d_max[1:]) # - d_max[0]
-        delta_phimax = np.median(phi_max[1:]) #- phi_max[0]
-
-        if len(self.d_median) >= 5:
-            self.d_median.pop(0)
-            self.phi_median.pop(0)
-        self.d_median.append(delta_dmax)
-        self.phi_median.append(delta_phimax)
-        
->>>>>>> 868f9637
         # build lane pose message to send
         lanePose = LanePose()
         lanePose.header.stamp = segment_list_msg.header.stamp
@@ -150,15 +118,6 @@
         #print "Delta dmax", delta_dmax
         #print "Delta phimax", delta_phimax
         if np.median(self.phi_median) < -0.3 and np.median(self.d_median) > 0.05:
-<<<<<<< HEAD
-            print "left curve"
-            lanePose.curvature = 0.025
-        elif np.median(self.phi_median) > 0.2 and np.median(self.d_median) < -0.02:
-            print "right curve"
-            lanePose.curvature = -0.054
-        else:
-            print "straight line"
-=======
             # print "left curve"
             lanePose.curvature = 0.025
         elif np.median(self.phi_median) > 0.2 and np.median(self.d_median) < -0.02:
@@ -166,18 +125,13 @@
             lanePose.curvature = -0.054
         else:
             # print "straight line"
->>>>>>> 868f9637
             lanePose.curvature = 0.0
 
         # publish the belief image
         bridge = CvBridge()
         belief_img = bridge.cv2_to_imgmsg((255*self.filter.beliefArray[0]).astype('uint8'), "mono8")
         belief_img.header.stamp = segment_list_msg.header.stamp
-<<<<<<< HEAD
 
-=======
-        
->>>>>>> 868f9637
         self.pub_lane_pose.publish(lanePose)
         self.pub_belief_img.publish(belief_img)
 
