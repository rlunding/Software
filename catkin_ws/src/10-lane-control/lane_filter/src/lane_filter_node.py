--- conflicted
+++ resolved
@@ -61,35 +61,6 @@
         self.t_last_update = current_time
 
         # Step 2: update
-<<<<<<< HEAD
-
-        # ml = self.filter.update(segment_list_msg.segments)
-        # if ml is not None:
-        #     ml_img = self.getDistributionImage(ml,segment_list_msg.header.stamp)
-        #     self.pub_ml_img.publish(ml_img)
-        
-        range_max = 0.6  # range to consider edges in general
-        range_min = 0 # tuned range
-        self.filter.update(segment_list_msg.segments, range_min, range_max)
-
-        # Step 3: build messages and publish things
-        [d_max,phi_max] = self.filter.getEstimate()
-        print "d_max = ", d_max
-        print "phi_max = ", phi_max
-        #linefit_1=np.polyfit(phi_max[1:3],d_max[1:3],1)
-        #print "gradient " , linefit_1[0]
-        #d_cur =np.average(d_max[0])
-        #phi_cur =np.average(phi_max[0])
-        print "current pose phi and d", phi_max[0], d_max[0]
-        #sum_phi_l=np.sum(phi_max[1:3])
-        #sum_d_l =np.sum(d_max[1:3])
-        #av_phi_l=np.average(phi_max[1:3])
-        av_d_l =np.mean(d_max[1:2])
-        print "mean_dl", av_d_l
-        me_phi_l=np.median(phi_max[1:2])
-        me_d_l =np.median(d_max[1:2])
-        print "median phi d ", me_phi_l , me_d_l
-=======
         range_arr = np.zeros(self.filter.num_belief+1)
         range_max = 0.6  # range to consider edges in general
         range_min = 0.2
@@ -110,7 +81,6 @@
         av_d_l    = np.average(d_max[1:self.filter.num_belief])
 
 
->>>>>>> d5efece8
         max_val = self.filter.getMax()
         in_lane = max_val > self.filter.min_max
 
@@ -130,18 +100,6 @@
         self.d_median.append(delta_dmax)
         self.phi_median.append(delta_phimax)
 
-<<<<<<< HEAD
-        # #elif (d_max[2] - d_max[0] > 0.1 and phi_max[2] - phi_max[0] < -0.5 and phi_max[2] - phi_max[0] > -1.0 ):
-        #     #print "I am in a left curve"
-        # elif (abs((d_max[1] +d_max[2] +d_max[4])/3 ) < 0.04  and abs(phi_max[5] - phi_max[1] )< 0.2): 
-        #     print "I am on a straigh line"
-        # elif ((d_max[1]+d_max[5])<-0.05 and (phi_max[5] + phi_max[1]) >1.0):
-        #     print "i see a right curve"
-        # else:
-        #     print "I don't know where I am"
-        
-=======
->>>>>>> d5efece8
         # build lane pose message to send
         lanePose = LanePose()
         lanePose.header.stamp = segment_list_msg.header.stamp
@@ -151,7 +109,6 @@
         #lanePose.phi = phi_max[0]
         lanePose.in_lane = in_lane
         lanePose.status = lanePose.NORMAL
-<<<<<<< HEAD
         lanePose.curvature= 12.0
         if (me_phi_l<-0.2 and  av_d_l>0.03):
             print "I see a left curve"
@@ -163,7 +120,7 @@
             print "I am on a straight line" 
             lanePose.curvature=0
         print "curv ", lanePose.curvature
-=======
+        # publish the belief image
 
         #print "Delta dmax", delta_dmax
         #print "Delta phimax", delta_phimax
@@ -177,9 +134,7 @@
             print "straight line"
             lanePose.curvature = 0.0
 
->>>>>>> d5efece8
         # publish the belief image
-
         bridge = CvBridge()
         belief_img = bridge.cv2_to_imgmsg((255*self.filter.beliefArray[0]).astype('uint8'), "mono8")
         belief_img.header.stamp = segment_list_msg.header.stamp
