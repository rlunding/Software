#!/usr/bin/env python
import sys
import os
import cv2
import numpy as np
import matplotlib.pyplot as plt
import argparse
from matplotlib.patches import Rectangle
from sklearn.cluster import KMeans
from collections import Counter
from anti_instagram.geom import processGeom2
import math

CENTERS_BRYW = np.array([[60, 60, 60], [60, 60, 240], [50, 240, 240], [240, 240, 240]]);
CENTERS_BYW = np.array([[60, 60, 60], [50, 240, 240], [240, 240, 240]])


class kMeansClass:
    """ This class gives the ability to use the kMeans alg. with different numbers of initial centers """
    input_image = []
    resized_image = []
    blurred_image = []
    image_array = []
    num_centers = -1
    blur_alg = []
    fac_resize = -1
    blur_kernel = -1
    trained_centers = []
    labels = []
    labelcount = Counter()
    color_array = []
    color_image_array = []

    # initialize
    def __init__(self, numCenters, blurAlg, resize, blurKer):
        self.input_image = None
        self.num_centers = int(numCenters)
        self.blur_alg = blurAlg
        self.fac_resize = float(resize)
        self.blur_kernel = int(blurKer)
        # set up array for center colors
        self.color_image_array = np.zeros((self.num_centers, 200, 200, 3), np.uint8)

    # re-shape input image for kMeans
    def _getimgdatapts(self, cv2img, fancyGeom=False):
        x, y, p = cv2img.shape
        if not fancyGeom:
            img_geom = cv2img[int(x * 0.3):(x - 1), :, :]
            x_new, y_new, p = img_geom.shape
            cv2_tpose = img_geom.transpose()
            cv2_arr_tpose = np.reshape(cv2_tpose, [p, x_new * y_new])
        else:
            mask = processGeom2(cv2img)
            img_geom = np.expand_dims(mask, axis=-1)*cv2img
            mask = mask.transpose()
            inds = np.array(np.nonzero(mask))
            cv2_tpose = np.transpose(img_geom)
            cv2_arr_tpose = cv2_tpose[:, inds[0, :], inds[1, :]]
        npdata = np.transpose(cv2_arr_tpose)
        return npdata

    def _blurImg(self):
        # blur image using median:
        if self.blur_alg == 'median':
            self.blurred_image = cv2.medianBlur(self.resized_image, self.blur_kernel)

        # blur image using gaussian:
        elif self.blur_alg == 'gaussian':
            self.blurred_image = cv2.GaussianBlur(self.resized_image, (self.blur_kernel, self.blur_kernel), 0)
	
        else:
            self.blurred_image = self.resized_image

    # apply kMeans alg
    def applyKM(self, img, fancyGeom=False):
        self.input_image = img
        # resize image
        self.resized_image = cv2.resize(self.input_image, (0, 0), fx=self.fac_resize, fy=self.fac_resize)

        # blur image
        self._blurImg()

        # prepare KMeans
        kmc = KMeans(n_clusters=self.num_centers, init='k-means++', max_iter=20)

        # prepare data points
        self.image_array = self._getimgdatapts(self.blurred_image, fancyGeom=fancyGeom)

        # run KMeans
        kmc.fit(self.image_array)

        # get centers, labels and labelcount from KMeans
        self.trained_centers = kmc.cluster_centers_
        self.labels = kmc.labels_
        for i in np.arange(self.num_centers):
            self.labelcount[i] = np.sum(self.labels == i)

    def determineColor(self, withRed, trained_centers):

        # define the true centers. This color is preset. The color transformation
        # tries to transform a picture such that the black areas will become true black.
        # The same applies for yellow, white and (if valid) red.
        trueBlack = [60, 60, 60]
        trueYellow = [50, 240, 240]
        trueWhite = [240, 240, 240]
        if (withRed):
            trueRed = [60, 60, 240]

        # initialize arrays which save the errors to each true center
        # later the minimal error cluster center will be defined as this color
        errorBlack = np.zeros(self.num_centers)
        errorYellow = np.zeros(self.num_centers)
        errorWhite = np.zeros(self.num_centers)
        if (withRed):
            errorRed = np.zeros(self.num_centers)

        # determine the error for each trained cluster center to all true centers
        for i in range(self.num_centers):
            errorBlack[i] = np.linalg.norm(trueBlack - trained_centers[i])
            errorYellow[i] = np.linalg.norm(trueYellow - trained_centers[i])
            errorWhite[i] = np.linalg.norm(trueWhite - trained_centers[i])
            if (withRed):
                errorRed[i] = np.linalg.norm(trueRed - trained_centers[i])


        nTrueCenters = 3

        # sort the error arrays and save the corresponding index of the original array
        # in the following array. This allows us to determine the index of the cluster.
        errorBlackSortedIdx = np.argsort(errorBlack)
        errorYellowSortedIdx = np.argsort(errorYellow)
        errorWhiteSortedIdx = np.argsort(errorWhite)
<<<<<<< HEAD
	errorSorted = np.vstack([errorBlack, errorWhite, errorYellow])
        #print(errorSorted)
	if (withRed):
=======
        errorSorted = np.vstack([errorBlack, errorWhite, errorYellow])
        print(errorSorted)
        if (withRed):
>>>>>>> 11855b27
            errorRedSortedIdx = np.argsort(errorRed)
            errorSorted = np.vstack((errorSorted,errorRed))
        if (withRed):
            nTrueCenters = 4
        ListOfIndices = []

        # boolean variables to determine whether the minimal error index has been found
        blackIdxFound = False
        whiteIdxFound = False
        yellowIdxFound = False
        if (withRed):
            redIdxFound = False
        centersFound = False
        index = 0

        w,h = errorSorted.shape
        errorList = np.reshape(errorSorted,(w*h))
        # find for every true center the corresponding trained center.
        # this code considers the global minimum for assigning clusters,
        # instead of assigning first black, then white, yellow and red
        while (not centersFound):
            ind = np.argmin(errorList)
            xi,yi = ind//h, ind%h
            if xi==0 and not blackIdxFound:
                ListOfIndices.append(yi)
                blackIdxFound = True
                idxBlack = yi
            if xi==1 and not whiteIdxFound:
                ListOfIndices.append(yi)
                whiteIdxFound = True
                idxWhite = yi
            if xi==2 and not yellowIdxFound:
                ListOfIndices.append(yi)
                yellowIdxFound = True
                idxYellow = yi
            if (withRed):
                if xi==3 and not redIdxFound:
                    ListOfIndices.append(yi)
                    redIdxFound = True
                    idxRed = yi
                    centersFound = blackIdxFound and whiteIdxFound and yellowIdxFound and redIdxFound
                else:
                    centersFound = blackIdxFound and whiteIdxFound and yellowIdxFound
            errorSorted[xi,:] = np.max(errorSorted)
            errorSorted[:,yi] = np.max(errorSorted)
            errorList = np.reshape(errorSorted,(w*h))
            #if errorBlackSortedIdx[index] not in ListOfIndices and not blackIdxFound:
            #    ListOfIndices.append(errorBlackSortedIdx[index])
            #    blackIdxFound = True
            #    idxBlack = errorBlackSortedIdx[index]
            #if errorWhiteSortedIdx[index] not in ListOfIndices and not whiteIdxFound:
            #    ListOfIndices.append(errorWhiteSortedIdx[index])
            #    whiteIdxFound = True
            #    idxWhite = errorWhiteSortedIdx[index]
            #if errorYellowSortedIdx[index] not in ListOfIndices and not yellowIdxFound:
            #    ListOfIndices.append(errorYellowSortedIdx[index])
            #    yellowIdxFound = True
            #    idxYellow = errorYellowSortedIdx[index]
            #if withRed:
            #    if errorRedSortedIdx[index] not in ListOfIndices and not redIdxFound:
            #        ListOfIndices.append(errorRedSortedIdx[index])
            #        redIdxFound = True
            #        idxRed = errorRedSortedIdx[index]
            #    centersFound = blackIdxFound and whiteIdxFound and yellowIdxFound and redIdxFound

            #else:
            #    centersFound = blackIdxFound and whiteIdxFound and yellowIdxFound
            #index = index + 1

        # return the minimal error indices for the trained centers.
        if (withRed):
            return idxBlack, idxRed, idxYellow, idxWhite,
        else:
            return idxBlack, idxYellow, idxWhite<|MERGE_RESOLUTION|>--- conflicted
+++ resolved
@@ -130,15 +130,9 @@
         errorBlackSortedIdx = np.argsort(errorBlack)
         errorYellowSortedIdx = np.argsort(errorYellow)
         errorWhiteSortedIdx = np.argsort(errorWhite)
-<<<<<<< HEAD
-	errorSorted = np.vstack([errorBlack, errorWhite, errorYellow])
-        #print(errorSorted)
-	if (withRed):
-=======
         errorSorted = np.vstack([errorBlack, errorWhite, errorYellow])
         print(errorSorted)
         if (withRed):
->>>>>>> 11855b27
             errorRedSortedIdx = np.argsort(errorRed)
             errorSorted = np.vstack((errorSorted,errorRed))
         if (withRed):
