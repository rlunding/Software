--- conflicted
+++ resolved
@@ -21,34 +21,6 @@
         self.pub_actuator_limits_received = rospy.Publisher("~actuator_limits_received", BoolStamped, queue_size=1)
         self.pub_radius_limit = rospy.Publisher("~radius_limit", BoolStamped, queue_size=1)
 
-<<<<<<< HEAD
-        # Subscription
-        # TODO: set normal_use False for using your topic
-        normal_use = True
-        if normal_use:
-            self.sub_lane_reading = rospy.Subscriber("~lane_pose", LanePose, self.cbPose, queue_size=1)
-        else:
-            # TODO: add your own subscriber here by modifying topic, choose from lane_pose_obstacle_avoidance,lane_pose_parking, implicit_coordination_velocity,lane_pose_intersection_navigation
-            #self.sub_lane_reading = rospy.Subscriber("~lane_pose_intersection_navigation", LanePose, self.cbPose, queue_size=1)
-            self.sub_lane_reading = rospy.Subscriber("~yourtopic", LanePose, self.cbPose, queue_size=1)
-
-        self.sub_wheels_cmd_executed = rospy.Subscriber("~wheels_cmd_executed", WheelsCmdStamped, self.updateWheelsCmdExecuted, queue_size=1)
-        self.sub_actuator_params = rospy.Subscriber("~actuator_params", ActuatorParameters, self.updateActuatorParameters, queue_size=1)
-
-        robot_name = rospy.get_param("~veh", "")  # ToDo Controllers: potentially update param to get the robot name
-        self.sub_topic = '/{}/obstacle_avoidance_active_flag'.format(robot_name)
-        self.subscriber = rospy.Subscriber(self.sub_topic, bool, self.obstacleFlagCallback)
-
-        self.sub_topic = '/{}/obst_avoid/d_target'.format(robot_name)
-        self.subscriber = rospy.Subscriber(self.sub_topic, Float32,
-                                           self.obstAvoidDUpdate)  # Absolute value, with 0 on center line
-
-        self.sub_topic = '/obstacle_emergency_stop_flag'.format(robot_name)
-        self.subscriber = rospy.Subscriber(self.sub_topic, Bool, self.obstEmergBrakeUpdate)
-
-        #####JULIEN self.sub_curvature = rospy.Subscriber("~curvature", LaneCurvature, self.cbCurve, queue_size=1)
-        #####JULIEN self.k_forward = 0.0
-=======
         # Subscriptions
         self.sub_lane_reading = rospy.Subscriber("~lane_pose", LanePose, self.PoseHandling, "lane_filter", queue_size=1)
         # self.sub_lane_reading = rospy.Subscriber("~lane_pose", LanePose, self.cbPose, queue_size=1)
@@ -73,7 +45,6 @@
 
         self.sub_wheels_cmd_executed = rospy.Subscriber("~wheels_cmd_executed", WheelsCmdStamped, self.updateWheelsCmdExecuted, queue_size=1)
         self.sub_actuator_limits = rospy.Subscriber("~actuator_limits", Twist2DStamped, self.updateActuatorLimits, queue_size=1)
->>>>>>> 39201f7d
 
         # FSM 
         self.sub_switch = rospy.Subscriber("~switch",BoolStamped, self.cbSwitch,  queue_size=1)     # for this topic, no remapping is required, since it is directly defined in the namespace lane_controller_node by the fsm_node (via it's default.yaml file)
@@ -96,21 +67,7 @@
         rospy.set_param(param_name,value) # Write to parameter server for transparancy
         rospy.loginfo("[%s] %s = %s " %(self.node_name,param_name,value))
         return value
-<<<<<<< HEAD
-
-    def obstacleFlagCallback(self, obstacleFlagUpdate):
-        self.object_detected = obstacleFlagUpdate
-
-    def obstAvoidDUpdate(self, dUpdate):
-        self.d_ref = dUpdate
-
-    def obstEmergBrakeUpdate(self, brakeUpdate):
-        #ToDo: Emergency Brake Flag
-        # self.emergencybrake = brakeUpdate
-
-=======
     
->>>>>>> 39201f7d
 
     def setGains(self):
         v_bar = 0.5 # nominal speed, 0.5m/s
@@ -134,11 +91,7 @@
         self.heading_integral_top_cutoff = 1.2
         self.heading_integral_bottom_cutoff = -1.2
         self.time_start_curve = 0
-<<<<<<< HEAD
-        turn_off_feedforward_part = True
-=======
         use_feedforward_part = False
->>>>>>> 39201f7d
         self.wheels_cmd_executed = WheelsCmdStamped()
 
         self.actuator_limits = Twist2DStamped()
@@ -206,13 +159,8 @@
             rospy.loginfo("ADJUSTED I GAIN")
             self.cross_track_integral = 0
             self.k_Id = k_Id
-<<<<<<< HEAD
-        params_old = (self.v_bar, self.k_d,self.k_theta,self.d_thres,self.theta_thres, self.d_offset, self.d_ref, self.phi_ref, self.k_Id, self.k_Iphi, self.turn_off_feedforward_part, self.use_radius_limit, self.object_detected)
-        params_new = (v_bar, k_d,k_theta,d_thres,theta_thres, d_offset, d_ref, phi_ref, k_Id, k_Iphi, turn_off_feedforward_part, use_radius_limit, object_detected)
-=======
         params_old = (self.v_bar,self.k_d,self.k_theta,self.d_thres,self.theta_thres, self.d_offset, self.k_Id, self.k_Iphi, self.use_feedforward_part, self.use_radius_limit)
         params_new = (v_bar,k_d,k_theta,d_thres,theta_thres, d_offset, k_Id, k_Iphi, use_feedforward_part, use_radius_limit)
->>>>>>> 39201f7d
 
         if params_old != params_new:
             rospy.loginfo("[%s] Gains changed." %(self.node_name))
@@ -226,12 +174,7 @@
             self.d_offset = d_offset
             self.k_Id = k_Id
             self.k_Iphi = k_Iphi
-<<<<<<< HEAD
-            self.turn_off_feedforward_part = turn_off_feedforward_part
-            self.object_detected = object_detected
-=======
             self.use_feedforward_part = use_feedforward_part
->>>>>>> 39201f7d
 
             if use_radius_limit != self.use_radius_limit:
                 self.use_radius_limit = use_radius_limit
@@ -335,40 +278,10 @@
 
     def publishCmd(self, car_cmd_msg):
         self.pub_car_cmd.publish(car_cmd_msg)
-<<<<<<< HEAD
-        #self.pub_wheels_cmd.publish(wheels_cmd_msg)
-
-    ##JULIEN
-    #def cbCurve(self, msg):
-    #    curvetype = msg.curvetype
-    #    if curvetype == LaneCurvature.LEFT:
-    #        self.k_forward = ...
-    #    if curvetype == LaneCurvature.RIGHT:
-    #        self.k_forward = ...
-    #    if curvetype == LaneCurvature.STRAIGHT:
-    #        self.k_forward = 0.0
-
-    ###TODO SAVIORS
-
-
-    def cbPose(self, lane_pose_msg):
-        self.lane_reading = lane_pose_msg
-
-       # self.d_target_pub = rospy.Publisher(self.pub_topic, Float32, queue_size=1)
-
-        #if self.object_detected:   # if object is detected (TRUE)
-            #self.d_ref = 0.02 # set d_ref here, LanePose message from saviors
-            # negetive value: moves towards right line
-            # positive value: moves towards left line
-
-        ###END TODO
-
-=======
 
 
     def cbPose(self, pose_msg):
         self.lane_reading = pose_msg
->>>>>>> 39201f7d
         # Calculating the delay image processing took
         timestamp_now = rospy.Time.now()
         image_delay_stamp = timestamp_now - self.lane_reading.header.stamp
@@ -378,13 +291,8 @@
 
         prev_cross_track_err = self.cross_track_err
         prev_heading_err = self.heading_err
-<<<<<<< HEAD
-        self.cross_track_err = lane_pose_msg.d - self.d_offset - self.d_ref
-        self.heading_err = lane_pose_msg.phi - self.phi_ref
-=======
         self.cross_track_err = pose_msg.d - self.d_offset
         self.heading_err = pose_msg.phi
->>>>>>> 39201f7d
 
         car_control_msg = Twist2DStamped()
         car_control_msg.header = pose_msg.header
