#!/usr/bin/env python
import rospy
import math
from duckietown_msgs.msg import Twist2DStamped, LanePose

class lane_controller(object):
    def __init__(self):
        self.node_name = rospy.get_name()
        self.lane_reading = None

        self.pub_counter = 0

        # Setup parameters
        self.setGains()

        # Publicaiton
        self.pub_car_cmd = rospy.Publisher("~car_cmd", Twist2DStamped, queue_size=1)

        # Subscriptions
        self.sub_lane_reading = rospy.Subscriber("~lane_pose", LanePose, self.cbPose, queue_size=1)

        # safe shutdown
        rospy.on_shutdown(self.custom_shutdown)

        # timer
        self.gains_timer = rospy.Timer(rospy.Duration.from_sec(1.0), self.getGains_event)
        rospy.loginfo("[%s] Initialized " %(rospy.get_name()))

    def setupParameter(self,param_name,default_value):
        value = rospy.get_param(param_name,default_value)
        rospy.set_param(param_name,value) #Write to parameter server for transparancy
        rospy.loginfo("[%s] %s = %s " %(self.node_name,param_name,value))
        return value

    def setGains(self):
        v_bar = 0.5 # nominal speed, 0.5m/s
        k_theta = -2.0
        k_d = - (k_theta ** 2) / ( 4.0 * v_bar)
        theta_thres = math.pi / 6
        d_thres = math.fabs(k_theta / k_d) * theta_thres
        d_offset = 0.0

<<<<<<< HEAD
        k_Id = 0.2
        k_Iphi = 0.1
=======
        k_Id = 1
        k_Iphi = 0
>>>>>>> a56fe7b9
        self.cross_track_integral = 0
        self.heading_integral = 0

        self.v_bar = self.setupParameter("~v_bar",v_bar) # Linear velocity
        # FIXME: AC aug'17: are these inverted?
        self.k_d = self.setupParameter("~k_d",k_d) # P gain for theta
        self.k_theta = self.setupParameter("~k_theta",k_theta) # P gain for d
        self.d_thres = self.setupParameter("~d_thres",d_thres) # Cap for error in d
        self.theta_thres = self.setupParameter("~theta_thres",theta_thres) # Maximum desire theta
        self.d_offset = self.setupParameter("~d_offset",d_offset) # a configurable offset from the lane position

        self.k_Id = self.setupParameter("~k_Id", k_Id)
        self.k_Iphi = self.setupParameter("~k_Iphi",k_Iphi)

    def getGains_event(self, event):
        v_bar = rospy.get_param("~v_bar")
        k_d = rospy.get_param("~k_d")
        k_theta = rospy.get_param("~k_theta")
        d_thres = rospy.get_param("~d_thres")
        theta_thres = rospy.get_param("~theta_thres")
        d_offset = rospy.get_param("~d_offset")

        k_Id = rospy.get_param("~k_Id")
<<<<<<< HEAD
        k_Iphi = rospy.get_param("~k_Iphi")
=======

>>>>>>> a56fe7b9
        if self.k_Id != k_Id:
            rospy.loginfo("ADJUSTED I GAIN")
            self.cross_track_integral = 0
            self.k_Id = k_Id
<<<<<<< HEAD
        params_old = (self.v_bar,self.k_d,self.k_theta,self.d_thres,self.theta_thres, self.d_offset, self.k_Id, self.k_Iphi)
        params_new = (v_bar,k_d,k_theta,d_thres,theta_thres, d_offset, k_Id, k_Iphi)
=======
        params_old = (self.v_bar,self.k_d,self.k_theta,self.d_thres,self.theta_thres, self.d_offset, self.k_Id)
        params_new = (v_bar,k_d,k_theta,d_thres,theta_thres, d_offset, k_Id)
>>>>>>> a56fe7b9

        if params_old != params_new:
            rospy.loginfo("[%s] Gains changed." %(self.node_name))
            #rospy.loginfo("old gains, v_var %f, k_d %f, k_theta %f, theta_thres %f, d_thres %f, d_offset %f" %(params_old))
            #rospy.loginfo("new gains, v_var %f, k_d %f, k_theta %f, theta_thres %f, d_thres %f, d_offset %f" %(params_new))
            self.v_bar = v_bar
            self.k_d = k_d
            self.k_theta = k_theta
            self.d_thres = d_thres
            self.theta_thres = theta_thres
            self.d_offset = d_offset
            self.k_Id = k_Id
<<<<<<< HEAD
            self.k_Iphi = k_Iphi

=======
>>>>>>> a56fe7b9


    def custom_shutdown(self):
        rospy.loginfo("[%s] Shutting down..." %self.node_name)

        # Stop listening
        self.sub_lane_reading.unregister()

        # Send stop command
        car_control_msg = Twist2DStamped()
        car_control_msg.v = 0.0
        car_control_msg.omega = 0.0
        self.publishCmd(car_control_msg)
        rospy.sleep(0.5) #To make sure that it gets published.
        rospy.loginfo("[%s] Shutdown" %self.node_name)


    def publishCmd(self, car_cmd_msg):

        #wheels_cmd_msg = WheelsCmdStamped()
        #wheels_cmd_msg.header.stamp = stamp
        #speed_gain = 1.0
        #steer_gain = 0.5
        #vel_left = (speed_gain*speed - steer_gain*steering)
        #vel_right = (speed_gain*speed + steer_gain*steering)
        #wheels_cmd_msg.vel_left = np.clip(vel_left,-1.0,1.0)
        #wheels_cmd_msg.vel_right = np.clip(vel_right,-1.0,1.0)

        self.pub_car_cmd.publish(car_cmd_msg)
        #self.pub_wheels_cmd.publish(wheels_cmd_msg)

    def cbPose(self, lane_pose_msg):

        self.lane_reading = lane_pose_msg

        # Calculating the delay image processing took
        timestamp_now = rospy.Time.now()
        image_delay_stamp = timestamp_now - self.lane_reading.header.stamp

        # delay from taking the image until now in seconds
        image_delay = image_delay_stamp.secs + image_delay_stamp.nsecs/1e9

        cross_track_err = lane_pose_msg.d - self.d_offset
        heading_err = lane_pose_msg.phi

        if self.cross_track_integral > 4:
            rospy.loginfo("you're greater 5")
            self.cross_track_integral = 4
        if self.cross_track_integral < -4:
            rospy.loginfo("youre smaller -5")
            self.cross_track_integral = -4

        self.cross_track_integral += cross_track_err
        self.heading_integral += heading_err


        car_control_msg = Twist2DStamped()
        car_control_msg.header = lane_pose_msg.header
        car_control_msg.v = self.v_bar #*self.speed_gain #Left stick V-axis. Up is positive

        if math.fabs(cross_track_err) > self.d_thres:
            rospy.logerr("inside threshold ")
            cross_track_err = cross_track_err / math.fabs(cross_track_err) * self.d_thres
<<<<<<< HEAD

        if self.cross_track_integral > 4:
            rospy.loginfo("you're greater 5")
            self.cross_track_integral = 4
        if self.cross_track_integral < -4:
            rospy.loginfo("youre smaller -5")
            self.cross_track_integral = -4

        self.cross_track_integral += cross_track_err
        self.heading_integral += heading_err

        if self.heading_integral < -15:
            self.heading_integral = -15
        if self.heading_integral > 15:
            self.heading_integral = 15

        car_control_msg.omega =  self.k_d * cross_track_err + self.k_theta * heading_err
        rospy.loginfo("P-Control: " + str(car_control_msg.omega))
        rospy.loginfo("Adjustment: " + str(-self.k_Id * self.cross_track_integral))
        car_control_msg.omega -= self.k_Id * self.cross_track_integral
        car_control_msg.omega -= self.k_Iphi * self.heading_integral #*self.steer_gain #Right stick H-axis. Right is negative
        rospy.loginfo("kid : " + str(self.k_Id))
        rospy.loginfo("Kd : " + str(self.k_d))
        rospy.loginfo("k_Iphi * heading : " + str(self.k_Iphi * self.heading_integral))
        rospy.loginfo("k_Iphi :" + str(self.k_Iphi))
        rospy.loginfo("Ktheta : " + str(self.k_theta))
=======
        car_control_msg.omega =  self.k_d * cross_track_err + self.k_theta * heading_err
        rospy.loginfo("P-Control: " + str(car_control_msg.omega))
        rospy.loginfo("Adjustment: " + str(-self.k_Id * self.cross_track_integral))
        car_control_msg.omega -= self.k_Id * self.cross_track_integral #*self.steer_gain #Right stick H-axis. Right is negative
        rospy.loginfo(str(self.k_Id))
>>>>>>> a56fe7b9
        # controller mapping issue
        # car_control_msg.steering = -car_control_msg.steering
        # print "controls: speed %f, steering %f" % (car_control_msg.speed, car_control_msg.steering)
        # self.pub_.publish(car_control_msg)
        self.publishCmd(car_control_msg)

        # debuging
        # self.pub_counter += 1
        # if self.pub_counter % 50 == 0:
        #     self.pub_counter = 1
        #     print "lane_controller publish"
        #     print car_control_msg

if __name__ == "__main__":
    rospy.init_node("lane_controller",anonymous=False)
    lane_control_node = lane_controller()
    rospy.spin()<|MERGE_RESOLUTION|>--- conflicted
+++ resolved
@@ -40,13 +40,8 @@
         d_thres = math.fabs(k_theta / k_d) * theta_thres
         d_offset = 0.0
 
-<<<<<<< HEAD
         k_Id = 0.2
         k_Iphi = 0.1
-=======
-        k_Id = 1
-        k_Iphi = 0
->>>>>>> a56fe7b9
         self.cross_track_integral = 0
         self.heading_integral = 0
 
@@ -70,22 +65,20 @@
         d_offset = rospy.get_param("~d_offset")
 
         k_Id = rospy.get_param("~k_Id")
-<<<<<<< HEAD
         k_Iphi = rospy.get_param("~k_Iphi")
-=======
-
->>>>>>> a56fe7b9
         if self.k_Id != k_Id:
             rospy.loginfo("ADJUSTED I GAIN")
             self.cross_track_integral = 0
             self.k_Id = k_Id
-<<<<<<< HEAD
         params_old = (self.v_bar,self.k_d,self.k_theta,self.d_thres,self.theta_thres, self.d_offset, self.k_Id, self.k_Iphi)
         params_new = (v_bar,k_d,k_theta,d_thres,theta_thres, d_offset, k_Id, k_Iphi)
-=======
+
+        if self.k_Id != k_Id:
+            rospy.loginfo("ADJUSTED I GAIN")
+            self.cross_track_integral = 0
+            self.k_Id = k_Id
         params_old = (self.v_bar,self.k_d,self.k_theta,self.d_thres,self.theta_thres, self.d_offset, self.k_Id)
         params_new = (v_bar,k_d,k_theta,d_thres,theta_thres, d_offset, k_Id)
->>>>>>> a56fe7b9
 
         if params_old != params_new:
             rospy.loginfo("[%s] Gains changed." %(self.node_name))
@@ -98,11 +91,8 @@
             self.theta_thres = theta_thres
             self.d_offset = d_offset
             self.k_Id = k_Id
-<<<<<<< HEAD
             self.k_Iphi = k_Iphi
 
-=======
->>>>>>> a56fe7b9
 
 
     def custom_shutdown(self):
@@ -166,7 +156,6 @@
         if math.fabs(cross_track_err) > self.d_thres:
             rospy.logerr("inside threshold ")
             cross_track_err = cross_track_err / math.fabs(cross_track_err) * self.d_thres
-<<<<<<< HEAD
 
         if self.cross_track_integral > 4:
             rospy.loginfo("you're greater 5")
@@ -193,13 +182,6 @@
         rospy.loginfo("k_Iphi * heading : " + str(self.k_Iphi * self.heading_integral))
         rospy.loginfo("k_Iphi :" + str(self.k_Iphi))
         rospy.loginfo("Ktheta : " + str(self.k_theta))
-=======
-        car_control_msg.omega =  self.k_d * cross_track_err + self.k_theta * heading_err
-        rospy.loginfo("P-Control: " + str(car_control_msg.omega))
-        rospy.loginfo("Adjustment: " + str(-self.k_Id * self.cross_track_integral))
-        car_control_msg.omega -= self.k_Id * self.cross_track_integral #*self.steer_gain #Right stick H-axis. Right is negative
-        rospy.loginfo(str(self.k_Id))
->>>>>>> a56fe7b9
         # controller mapping issue
         # car_control_msg.steering = -car_control_msg.steering
         # print "controls: speed %f, steering %f" % (car_control_msg.speed, car_control_msg.steering)
