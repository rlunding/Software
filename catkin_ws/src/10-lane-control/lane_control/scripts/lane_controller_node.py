#!/usr/bin/env python
import rospy
import math
import numpy as np
from duckietown_msgs.msg import Twist2DStamped, LanePose, WheelsCmdStamped, BoolStamped, FSMState
import time


class lane_controller(object):
    def __init__(self):
        self.node_name = rospy.get_name()
        self.lane_reading = None
        self.last_ms = None
        self.pub_counter = 0

        # Setup parameters
        self.setGains()

        # Publicaiton
        self.pub_car_cmd = rospy.Publisher("~car_cmd", Twist2DStamped, queue_size=1)
        self.pub_actuator_limits_received = rospy.Publisher("~actuator_limits_received", BoolStamped, queue_size=1)
        self.pub_radius_limit = rospy.Publisher("~radius_limit", BoolStamped, queue_size=1)

        # Subscriptions
        self.sub_lane_reading = rospy.Subscriber("~lane_pose", LanePose, self.PoseHandling, "lane_filter", queue_size=1)
        # self.sub_lane_reading = rospy.Subscriber("~lane_pose", LanePose, self.cbPose, queue_size=1)
        
        #TO DO find node/topic in their branch
        self.sub_obstacle_avoidance_pose = rospy.Subscriber("~obstacle_avoidance_pose", LanePose, self.PoseHandling, "obstacle_avoidance",queue_size=1)
        self.sub_obstacle_detected = rospy.Subscriber("~obstacle_detected", BoolStamped, self.setFlag, "obstacle_detected", queue_size=1)
        
        #TO DO find node/topic in their branch
        # self.sub_intersection_navigation_pose = rospy.Subscriber("~intersection_navigation_pose", LanePose, self.PoseHandling, "intersection_navigation",queue_size=1)   # TODO: remap topic in file catkin_ws/src/70-convenience-packages/duckietown_demos/launch/master.launch !
        
        #TO DO find node/topic in their branch
        # self.sub_parking_pose = rospy.Subscriber("~parking_pose", LanePose, self.PoseHandling, "parking",queue_size=1)   # TODO: remap topic in file catkin_ws/src/70-convenience-packages/duckietown_demos/launch/master.launch !

        #TO DO find node/topic in their branch
        # self.sub_fleet_planning_pose = rospy.Subscriber("~fleet_planning", LanePose, self.PoseHandling, "fleet_planning",queue_size=1)   # TODO: remap topic in file catkin_ws/src/70-convenience-packages/duckietown_demos/launch/master.launch !
        # self.sub_fleet_planning_lane_following_override_active = rospy.Subscriber("~fleet_planning_lane_following_override_active", BoolStamped, self.setFlag, "fleet_planning_lane_following_override_active", queue_size=1)   # TODO: remap topic in file catkin_ws/src/70-convenience-packages/duckietown_demos/launch/master.launch !

        #TO DO find node/topic in their branch
        # self.sub_implicit_coord_pose = rospy.Subscriber("~implicit_coord", LanePose, self.PoseHandling, "implicit_coord",queue_size=1)   # TODO: remap topic in file catkin_ws/src/70-convenience-packages/duckietown_demos/launch/master.launch !
        # self.sub_implicit_coord_velocity_limit_active = rospy.Subscriber("~implicit_coord_velocity_limit_active", BoolStamped, self.setFlag, "implicit_coord_velocity_limit_active", queue_size=1)   # TODO: remap topic in file catkin_ws/src/70-convenience-packages/duckietown_demos/launch/master.launch !

        self.sub_wheels_cmd_executed = rospy.Subscriber("~wheels_cmd_executed", WheelsCmdStamped, self.updateWheelsCmdExecuted, queue_size=1)
        self.sub_actuator_limits = rospy.Subscriber("~actuator_limits", Twist2DStamped, self.updateActuatorLimits, queue_size=1)

        # FSM 
        self.sub_switch = rospy.Subscriber("~switch",BoolStamped, self.cbSwitch,  queue_size=1)     # for this topic, no remapping is required, since it is directly defined in the namespace lane_controller_node by the fsm_node (via it's default.yaml file)
        self.sub_fsm_mode = rospy.Subscriber("~fsm_mode", FSMState, self.cbMode, queue_size=1)

        self.msg_radius_limit = BoolStamped()
        self.msg_radius_limit.data = self.use_radius_limit
        self.pub_radius_limit.publish(self.msg_radius_limit)

        # safe shutdown
        rospy.on_shutdown(self.custom_shutdown)

        # timer
        self.gains_timer = rospy.Timer(rospy.Duration.from_sec(1.0), self.getGains_event)
        rospy.loginfo("[%s] Initialized " %(rospy.get_name()))


    def setupParameter(self,param_name,default_value):
        value = rospy.get_param(param_name,default_value)
        rospy.set_param(param_name,value) # Write to parameter server for transparancy
        rospy.loginfo("[%s] %s = %s " %(self.node_name,param_name,value))
        return value
    

    def setGains(self):
<<<<<<< HEAD
        v_bar = 0.5 # nominal speed, 0.5m/s
        k_theta = -2.0
        k_d = - (k_theta ** 2) / ( 4.0 * v_bar)
        theta_thres = math.pi / 6
        d_thres = math.fabs(k_theta / k_d) * theta_thres
        d_offset = 0.0
        d_ref = 0.0
        phi_ref = 0.0
        object_detected = False

        k_Id = 2.5
        k_Iphi = 1.25
=======
        v_bar_fallback = 0.5 # nominal speed, 0.5m/s
        k_theta_fallback = -2.0
        k_d_fallback = - (k_theta_fallback ** 2) / ( 4.0 * v_bar_fallback)
        theta_thres_fallback = math.pi / 6
        d_thres_fallback = math.fabs(k_theta_fallback / k_d_fallback) * theta_thres_fallback
        d_offset_fallback = 0.0

        k_Id_fallback = 2.5
        k_Iphi_fallback = 1.25
>>>>>>> 22eae470
        self.cross_track_err = 0
        self.heading_err = 0
        self.cross_track_integral = 0
        self.heading_integral = 0
        self.cross_track_integral_top_cutoff = 0.3
        self.cross_track_integral_bottom_cutoff = -0.3
        self.heading_integral_top_cutoff = 1.2
        self.heading_integral_bottom_cutoff = -1.2
        self.time_start_curve = 0
        use_feedforward_part_fallback = False
        self.wheels_cmd_executed = WheelsCmdStamped()

        self.actuator_limits = Twist2DStamped()
        self.actuator_limits.v = 999.0     # to make sure the limit is not hit before the message is received
        self.actuator_limits.omega = 999.0     # to make sure the limit is not hit before the message is received
        self.omega_max = 999.0     # considering radius limitation and actuator limits   # to make sure the limit is not hit before the message is received

        self.use_radius_limit_fallback = True

        self.flag_dict = {"obstacle_detected": False,
                            "parking_stop": False,
                            "fleet_planning_lane_following_override_active": False,
                            "implicit_coord_velocity_limit_active": False}

        self.pose_msg = LanePose()
        self.pose_initialized = False
        self.pose_msg_dict = dict()
        self.v_ref_possible = dict()
        self.main_pose_source = None

        self.active = True

        # overwrites some of the above set default values (the ones that are already defined in the corresponding yaml-file (see launch-file of this node))
<<<<<<< HEAD
        self.v_bar = self.setupParameter("~v_bar",v_bar) # Linear velocity
        self.k_d = self.setupParameter("~k_d",k_d) # P gain for theta
        self.k_theta = self.setupParameter("~k_theta",k_theta) # P gain for d
        self.d_thres = self.setupParameter("~d_thres",d_thres) # Cap for error in d
        self.theta_thres = self.setupParameter("~theta_thres",theta_thres) # Maximum desire theta
        self.d_offset = self.setupParameter("~d_offset",d_offset) # a configurable offset from the lane position
        self.d_ref =  self.setupParameter("~d_ref",d_ref)
        self.phi_ref = self.setupParameter("~phi_ref", phi_ref)
        self.object_detected = self.setupParameter("~object_detected",object_detected) # object detected flag



        self.k_Id = self.setupParameter("~k_Id", k_Id)
        self.k_Iphi = self.setupParameter("~k_Iphi",k_Iphi)
        self.use_feedforward_part = self.setupParameter("~use_feedforward_part",use_feedforward_part)
        self.use_radius_limit = self.setupParameter("~use_radius_limit", self.use_radius_limit)
=======
        self.v_bar = self.setupParameter("~v_bar",v_bar_fallback) # Linear velocity
        self.k_d = self.setupParameter("~k_d",k_d_fallback) # P gain for theta
        self.k_theta = self.setupParameter("~k_theta",k_theta_fallback) # P gain for d
        self.d_thres = self.setupParameter("~d_thres",d_thres_fallback) # Cap for error in d
        self.theta_thres = self.setupParameter("~theta_thres",theta_thres_fallback) # Maximum desire theta
        self.d_offset = self.setupParameter("~d_offset",d_offset_fallback) # a configurable offset from the lane position

        self.k_Id = self.setupParameter("~k_Id", k_Id_fallback)
        self.k_Iphi = self.setupParameter("~k_Iphi",k_Iphi_fallback)
        self.use_feedforward_part = self.setupParameter("~use_feedforward_part",use_feedforward_part_fallback)
        self.use_radius_limit = self.setupParameter("~use_radius_limit", self.use_radius_limit_fallback)
>>>>>>> 22eae470
        self.min_radius = self.setupParameter("~min_rad", 0.0)

        self.v_ref_possible["default"] = self.v_bar


    def getGains_event(self, event):
        v_bar = rospy.get_param("~v_bar")
        k_d = rospy.get_param("~k_d")
        k_theta = rospy.get_param("~k_theta")
        d_thres = rospy.get_param("~d_thres")
        theta_thres = rospy.get_param("~theta_thres")
        d_offset = rospy.get_param("~d_offset")
        d_ref = rospy.get_param("~d_ref")
        phi_ref = rospy.get_param("~phi_ref")
        use_radius_limit = rospy.get_param("~use_radius_limit")
        object_detected = rospy.get_param("~object_detected")

        #FeedForward
        self.velocity_to_m_per_s = 0.67 # TODO: change according to information from team System ID!
        self.omega_to_rad_per_s = 0.45
        self.curvature_outer = 1 / (0.39)
        self.curvature_inner = 1 / 0.175
        use_feedforward_part = rospy.get_param("~use_feedforward_part")

        k_Id = rospy.get_param("~k_Id")
        k_Iphi = rospy.get_param("~k_Iphi")
        if self.k_Id != k_Id:
            rospy.loginfo("ADJUSTED I GAIN")
            self.cross_track_integral = 0
            self.k_Id = k_Id
        params_old = (self.v_bar,self.k_d,self.k_theta,self.d_thres,self.theta_thres, self.d_offset, self.k_Id, self.k_Iphi, self.use_feedforward_part, self.use_radius_limit)
        params_new = (v_bar,k_d,k_theta,d_thres,theta_thres, d_offset, k_Id, k_Iphi, use_feedforward_part, use_radius_limit)

        if params_old != params_new:
            rospy.loginfo("[%s] Gains changed." %(self.node_name))
            self.v_bar = v_bar
            self.k_d = k_d
            self.k_theta = k_theta
            self.d_thres = d_thres
            self.d_ref = d_ref
            self.phi_ref = phi_ref
            self.theta_thres = theta_thres
            self.d_offset = d_offset
            self.k_Id = k_Id
            self.k_Iphi = k_Iphi
            self.use_feedforward_part = use_feedforward_part

            if use_radius_limit != self.use_radius_limit:
                self.use_radius_limit = use_radius_limit
                self.msg_radius_limit.data = self.use_radius_limit
                self.pub_radius_limit.publish(self.msg_radius_limit)


    # FSM
    def cbSwitch(self,fsm_switch_msg):
        self.active = fsm_switch_msg.data # True or False
        rospy.loginfo("active: " + str(self.active))


    # FSM
    def cbMode(self,fsm_state_msg):
        self.fsm_state = fsm_state_msg.state # String of current FSM state
        print "fsm_state changed in lane_controller_node to: " , self.fsm_state


    def setFlag(self, msg_flag, flag_name):
        self.flag_dict[flag_name] = msg_flag.data
        if flag_name == "obstacle_detected":
            print "flag obstacle_detected changed"
            print "flag_dict[\"obstacle_detected\"]: ", self.flag_dict["obstacle_detected"]
        
    
    def PoseHandling(self, input_pose_msg, pose_source):
        if not self.active:
            return

        if pose_source == "obstacle_avoidance":
            print "obstacle_avoidance pose_msg d_ref: ", input_pose_msg.d_ref
            print "obstacle_avoidance pose_msg v_ref: ", input_pose_msg.v_ref
            print "flag_dict[\"obstacle_detected\"]: ", self.flag_dict["obstacle_detected"]

        self.prev_pose_msg = self.pose_msg
        self.pose_msg_dict[pose_source] = input_pose_msg
        if self.pose_initialized:
            v_ref_possible_default = self.v_ref_possible["default"]
            v_ref_possible_main_pose = self.v_ref_possible["main_pose"]
            self.v_ref_possible.clear()
            self.v_ref_possible["default"] = v_ref_possible_default
            self.v_ref_possible["main_pose"] = v_ref_possible_main_pose

        if self.fsm_state == "INTERSECTION_CONTROL":
            if pose_source == "intersection_navigation":
                self.pose_msg = input_pose_msg
                self.v_ref_possible["main_pose"] = input_pose_msg.v_ref
                self.main_pose_source = pose_source
                self.pose_initialized = True
        elif self.fsm_state == "PARKING":
            if pose_source == "parking":
                self.pose_msg = input_pose_msg
                self.v_ref_possible["main_pose"] = input_pose_msg.v_ref
                self.main_pose_source = pose_source
                self.pose_initialized = True
        else:
            if pose_source == "lane_filter":
                self.pose_msg = input_pose_msg
                self.pose_msg.curvature_ref = input_pose_msg.curvature
                self.v_ref_possible["main_pose"] = self.v_bar
                self.main_pose_source = pose_source
                self.pose_initialized = True

        if self.flag_dict["fleet_planning_lane_following_override_active"] == True:
            if "fleet_planning" in self.pose_msg_dict:
                self.pose_msg.d_ref = self.pose_msg_dict["fleet_planning"].d_ref
                self.v_ref_possible["fleet_planning"] = self.pose_msg_dict["fleet_planning"].v_ref
        if self.flag_dict["obstacle_detected"] == True:
            if "obstacle_avoidance" in self.pose_msg_dict:
                self.pose_msg.d_ref = self.pose_msg_dict["obstacle_avoidance"].d_ref
                self.v_ref_possible["obstacle_avoidance"] = self.pose_msg_dict["obstacle_avoidance"].v_ref
        if self.flag_dict["implicit_coord_velocity_limit_active"] == True:
            if "implicit_coord" in self.pose_msg_dict:
                self.v_ref_possible["implicit_coord"] = self.pose_msg_dict["implicit_coord"].v_ref

        self.pose_msg.v_ref = min(self.v_ref_possible.itervalues())

        if self.pose_msg != self.prev_pose_msg and self.pose_initialized:
            self.cbPose(self.pose_msg)


    def updateWheelsCmdExecuted(self, msg_wheels_cmd):
        self.wheels_cmd_executed = msg_wheels_cmd


    def updateActuatorLimits(self, msg_actuator_limits):
        self.actuator_limits = msg_actuator_limits
        rospy.loginfo("actuator limits updated to: ")
        rospy.loginfo("actuator_limits.v: " + str(self.actuator_limits.v))
        rospy.loginfo("actuator_limits.omega: " + str(self.actuator_limits.omega))
        msg_actuator_limits_received = BoolStamped()
        msg_actuator_limits_received.data = True
        self.pub_actuator_limits_received.publish(msg_actuator_limits_received)


    def custom_shutdown(self):
        rospy.loginfo("[%s] Shutting down..." %self.node_name)

        # Stop listening
        self.sub_lane_reading.unregister()

        # Send stop command
        car_control_msg = Twist2DStamped()
        car_control_msg.v = 0.0
        car_control_msg.omega = 0.0
        self.publishCmd(car_control_msg)
        rospy.sleep(0.5) #To make sure that it gets published.
        rospy.loginfo("[%s] Shutdown" %self.node_name)


    def publishCmd(self, car_cmd_msg):
        self.pub_car_cmd.publish(car_cmd_msg)


    def cbPose(self, pose_msg):
        self.lane_reading = pose_msg
        # Calculating the delay image processing took
        timestamp_now = rospy.Time.now()
        image_delay_stamp = timestamp_now - self.lane_reading.header.stamp

        # delay from taking the image until now in seconds
        image_delay = image_delay_stamp.secs + image_delay_stamp.nsecs/1e9

        prev_cross_track_err = self.cross_track_err
        prev_heading_err = self.heading_err
        self.cross_track_err = pose_msg.d - self.d_offset
        self.heading_err = pose_msg.phi

        car_control_msg = Twist2DStamped()
        car_control_msg.header = pose_msg.header
        car_control_msg.v = pose_msg.v_ref #*self.speed_gain #Left stick V-axis. Up is positive

        if math.fabs(self.cross_track_err) > self.d_thres:
            rospy.logerr("inside threshold ")
            self.cross_track_err = self.cross_track_err / math.fabs(self.cross_track_err) * self.d_thres

        currentMillis = int(round(time.time() * 1000))

        if self.last_ms is not None:
            dt = (currentMillis - self.last_ms) / 1000.0
            self.cross_track_integral += self.cross_track_err * dt
            self.heading_integral += self.heading_err * dt

        if self.cross_track_integral > self.cross_track_integral_top_cutoff:
            self.cross_track_integral = self.cross_track_integral_top_cutoff
        if self.cross_track_integral < self.cross_track_integral_bottom_cutoff:
            self.cross_track_integral = self.cross_track_integral_bottom_cutoff

        if self.heading_integral > self.heading_integral_top_cutoff:
            self.heading_integral = self.heading_integral_top_cutoff
        if self.heading_integral < self.heading_integral_bottom_cutoff:
            self.heading_integral = self.heading_integral_bottom_cutoff

        if abs(self.cross_track_err) <= 0.011:       # TODO: replace '<= 0.011' by '< delta_d' (but delta_d might need to be sent by the lane_filter_node.py or even lane_filter.py)
            self.cross_track_integral = 0
        if abs(self.heading_err) <= 0.051:           # TODO: replace '<= 0.051' by '< delta_phi' (but delta_phi might need to be sent by the lane_filter_node.py or even lane_filter.py)
            self.heading_integral = 0
        if np.sign(self.cross_track_err) != np.sign(prev_cross_track_err):      # sign of error changed => error passed zero
            self.cross_track_integral = 0
        if np.sign(self.heading_err) != np.sign(prev_heading_err):      # sign of error changed => error passed zero
            self.heading_integral = 0
        if self.wheels_cmd_executed.vel_right == 0 and self.wheels_cmd_executed.vel_left == 0:    # if actual velocity sent to the motors is zero
            self.cross_track_integral = 0
            self.heading_integral = 0

        omega_feedforward = self.v_bar * self.velocity_to_m_per_s * pose_msg.curvature_ref * 2 * math.pi
        if self.main_pose_source == "lane_filter" and not self.use_feedforward_part:
            omega_feedforward = 0

        omega =  self.k_d * self.cross_track_err + self.k_theta * self.heading_err
        omega -= self.k_Id * self.cross_track_integral
        omega -= self.k_Iphi * self.heading_integral
        omega +=  ( omega_feedforward) * self.omega_to_rad_per_s

        self.omega_max_radius_limitation = self.v_bar * self.velocity_to_m_per_s / self.min_radius * 2 * math.pi * self.omega_to_rad_per_s
        self.omega_max = min(self.actuator_limits.omega, self.omega_max_radius_limitation)

        if omega > self.omega_max:
            self.cross_track_integral -= self.cross_track_err * dt
            self.heading_integral -= self.heading_err * dt
            car_control_msg.omega = self.omega_max
        else:
            car_control_msg.omega = omega

        if car_control_msg.v > self.actuator_limits.v:
            car_control_msg.v = self.actuator_limits.v

        if car_control_msg.v == 0:
            car_control_msg.omega = 0

        # rospy.loginfo("pose_msg.curvature_ref: " + str(pose_msg.curvature_ref))
        # rospy.loginfo("heading_err: " + str(self.heading_err))
        # rospy.loginfo("heading_integral: " + str(self.heading_integral))
        # rospy.loginfo("cross_track_err: " + str(self.cross_track_err))
        # rospy.loginfo("cross_track_integral: " + str(self.cross_track_integral))
        # rospy.loginfo("use_feedforward_part: " + str(self.use_feedforward_part))
        # rospy.loginfo("fsm_state in lane_controller_node: " + str(self.fsm_state))
        self.publishCmd(car_control_msg)
        self.last_ms = currentMillis


if __name__ == "__main__":
    rospy.init_node("lane_controller_node",anonymous=False) #adapted to sonjas default file
    lane_control_node = lane_controller()
    rospy.spin()<|MERGE_RESOLUTION|>--- conflicted
+++ resolved
@@ -70,20 +70,6 @@
     
 
     def setGains(self):
-<<<<<<< HEAD
-        v_bar = 0.5 # nominal speed, 0.5m/s
-        k_theta = -2.0
-        k_d = - (k_theta ** 2) / ( 4.0 * v_bar)
-        theta_thres = math.pi / 6
-        d_thres = math.fabs(k_theta / k_d) * theta_thres
-        d_offset = 0.0
-        d_ref = 0.0
-        phi_ref = 0.0
-        object_detected = False
-
-        k_Id = 2.5
-        k_Iphi = 1.25
-=======
         v_bar_fallback = 0.5 # nominal speed, 0.5m/s
         k_theta_fallback = -2.0
         k_d_fallback = - (k_theta_fallback ** 2) / ( 4.0 * v_bar_fallback)
@@ -93,7 +79,6 @@
 
         k_Id_fallback = 2.5
         k_Iphi_fallback = 1.25
->>>>>>> 22eae470
         self.cross_track_err = 0
         self.heading_err = 0
         self.cross_track_integral = 0
@@ -127,24 +112,6 @@
         self.active = True
 
         # overwrites some of the above set default values (the ones that are already defined in the corresponding yaml-file (see launch-file of this node))
-<<<<<<< HEAD
-        self.v_bar = self.setupParameter("~v_bar",v_bar) # Linear velocity
-        self.k_d = self.setupParameter("~k_d",k_d) # P gain for theta
-        self.k_theta = self.setupParameter("~k_theta",k_theta) # P gain for d
-        self.d_thres = self.setupParameter("~d_thres",d_thres) # Cap for error in d
-        self.theta_thres = self.setupParameter("~theta_thres",theta_thres) # Maximum desire theta
-        self.d_offset = self.setupParameter("~d_offset",d_offset) # a configurable offset from the lane position
-        self.d_ref =  self.setupParameter("~d_ref",d_ref)
-        self.phi_ref = self.setupParameter("~phi_ref", phi_ref)
-        self.object_detected = self.setupParameter("~object_detected",object_detected) # object detected flag
-
-
-
-        self.k_Id = self.setupParameter("~k_Id", k_Id)
-        self.k_Iphi = self.setupParameter("~k_Iphi",k_Iphi)
-        self.use_feedforward_part = self.setupParameter("~use_feedforward_part",use_feedforward_part)
-        self.use_radius_limit = self.setupParameter("~use_radius_limit", self.use_radius_limit)
-=======
         self.v_bar = self.setupParameter("~v_bar",v_bar_fallback) # Linear velocity
         self.k_d = self.setupParameter("~k_d",k_d_fallback) # P gain for theta
         self.k_theta = self.setupParameter("~k_theta",k_theta_fallback) # P gain for d
@@ -156,7 +123,6 @@
         self.k_Iphi = self.setupParameter("~k_Iphi",k_Iphi_fallback)
         self.use_feedforward_part = self.setupParameter("~use_feedforward_part",use_feedforward_part_fallback)
         self.use_radius_limit = self.setupParameter("~use_radius_limit", self.use_radius_limit_fallback)
->>>>>>> 22eae470
         self.min_radius = self.setupParameter("~min_rad", 0.0)
 
         self.v_ref_possible["default"] = self.v_bar
