--- conflicted
+++ resolved
@@ -30,15 +30,10 @@
         self.sub_obstacle_detected = rospy.Subscriber("~obstacle_detected", BoolStamped, self.setFlag, "obstacle_detected", queue_size=1)
         
         #TO DO find node/topic in their branch
-<<<<<<< HEAD
-        # self.sub_intersection_navigation_pose = rospy.Subscriber("~intersection_navigation_pose", LanePose, self.PoseHandling, "intersection_navigation",queue_size=1)   # TODO: remap topic in file catkin_ws/src/70-convenience-packages/duckietown_demos/launch/master.launch !
-        
-=======
         self.sub_intersection_navigation_pose = rospy.Subscriber("~intersection_navigation_pose", LanePose, self.PoseHandling, "intersection_navigation",queue_size=1)   # TODO: remap topic in file catkin_ws/src/70-convenience-packages/duckietown_demos/launch/master.launch !
         #Intersection navigation testing
         self.fsm_state = "INTERSECTION_CONTROL"
 
->>>>>>> ca6fb6a0
         #TO DO find node/topic in their branch
         # self.sub_parking_pose = rospy.Subscriber("~parking_pose", LanePose, self.PoseHandling, "parking",queue_size=1)   # TODO: remap topic in file catkin_ws/src/70-convenience-packages/duckietown_demos/launch/master.launch !
 
@@ -145,13 +140,8 @@
         use_radius_limit = rospy.get_param("~use_radius_limit")
 
         #FeedForward
-<<<<<<< HEAD
-        self.velocity_to_m_per_s = 0.67 # TODO: change according to information from team System ID!
-        self.omega_to_rad_per_s = 0.45 * 2 * math.pi
-=======
         self.velocity_to_m_per_s = 1.53 # TODO: change according to information from team System ID!
         self.omega_to_rad_per_s = 4.75
->>>>>>> ca6fb6a0
         self.curvature_outer = 1 / (0.39)
         self.curvature_inner = 1 / 0.175
         use_feedforward_part = rospy.get_param("~use_feedforward_part")
@@ -300,10 +290,7 @@
         car_control_msg = Twist2DStamped()
         car_control_msg.header = pose_msg.header
         car_control_msg.v = pose_msg.v_ref #*self.speed_gain #Left stick V-axis. Up is positive
-<<<<<<< HEAD
-=======
         self.v_bar = car_control_msg.v
->>>>>>> ca6fb6a0
 
         if math.fabs(self.cross_track_err) > self.d_thres:
             rospy.logerr("inside threshold ")
@@ -338,11 +325,7 @@
             self.cross_track_integral = 0
             self.heading_integral = 0
 
-<<<<<<< HEAD
-        omega_feedforward = car_control_msg.v * self.velocity_to_m_per_s * pose_msg.curvature_ref
-=======
         omega_feedforward = self.v_bar * pose_msg.curvature_ref
->>>>>>> ca6fb6a0
         if self.main_pose_source == "lane_filter" and not self.use_feedforward_part:
             omega_feedforward = 0
 
@@ -351,16 +334,6 @@
         omega -= self.k_Iphi * self.heading_integral
         omega +=  ( omega_feedforward) * self.omega_to_rad_per_s
 
-<<<<<<< HEAD
-        self.omega_max_radius_limitation = car_control_msg.v * self.velocity_to_m_per_s / self.min_radius * self.omega_to_rad_per_s
-        self.omega_max = min(self.actuator_limits.omega, self.omega_max_radius_limitation)
-
-        if math.fabs(omega) > self.omega_max:
-            if self.last_ms is not None: 
-                self.cross_track_integral -= self.cross_track_err * dt
-                self.heading_integral -= self.heading_err * dt
-            car_control_msg.omega = self.omega_max * np.sign(omega)
-=======
         # increase velocity to make sure all wheels spin properly
         if (self.v_bar - 0.5*math.fabs(omega)*0.1) < 0.061:
             self.v_bar = 0.061 + 0.5*math.fabs(omega)*0.1
@@ -372,7 +345,6 @@
             self.cross_track_integral -= self.cross_track_err * dt
             self.heading_integral -= self.heading_err * dt
             car_control_msg.omega = self.omega_max
->>>>>>> ca6fb6a0
         else:
             car_control_msg.omega = omega
 
