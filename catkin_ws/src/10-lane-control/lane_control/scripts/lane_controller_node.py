#!/usr/bin/env python
import rospy
import math
import numpy as np
from duckietown_msgs.msg import Twist2DStamped, LanePose, WheelsCmdStamped, ActuatorParameters, BoolStamped
import time
####JULIEN from duckietown_msgs.msg import LaneCurvature
class lane_controller(object):
    def __init__(self):
        self.node_name = rospy.get_name()
        self.lane_reading = None
        self.last_ms = None
        self.pub_counter = 0

        # Setup parameters
        self.setGains()

        # Publicaiton
        self.pub_car_cmd = rospy.Publisher("~car_cmd", Twist2DStamped, queue_size=1)
        self.pub_actuator_params_received = rospy.Publisher("~actuator_params_received", BoolStamped, queue_size=1)

        # Subscriptions
        self.sub_lane_reading = rospy.Subscriber("~lane_pose", LanePose, self.cbPose, queue_size=1)
        self.sub_wheels_cmd_executed = rospy.Subscriber("~wheels_cmd_executed", WheelsCmdStamped, self.updateWheelsCmdExecuted, queue_size=1)
        self.sub_actuator_params = rospy.Subscriber("~actuator_params", ActuatorParameters, self.updateActuatorParameters, queue_size=1)
        #####JULIEN self.sub_curvature = rospy.Subscriber("~curvature", LaneCurvature, self.cbCurve, queue_size=1)
        #####JULIEN self.k_forward = 0.0
        # safe shutdown
        rospy.on_shutdown(self.custom_shutdown)

        # timer
        self.gains_timer = rospy.Timer(rospy.Duration.from_sec(1.0), self.getGains_event)
        rospy.loginfo("[%s] Initialized " %(rospy.get_name()))

    def setupParameter(self,param_name,default_value):
        value = rospy.get_param(param_name,default_value)
        rospy.set_param(param_name,value) #Write to parameter server for transparancy
        rospy.loginfo("[%s] %s = %s " %(self.node_name,param_name,value))
        return value


    def setGains(self):
        v_bar = 0.5 # nominal speed, 0.5m/s
        k_theta = -2.0
        k_d = - (k_theta ** 2) / ( 4.0 * v_bar)
        theta_thres = math.pi / 6
        d_thres = math.fabs(k_theta / k_d) * theta_thres
        d_offset = 0.0

        # incurvature = False
        # curve_inner = False
        k_Id = 2.5
        k_Iphi = 1.25
        self.cross_track_err = 0
        self.heading_err = 0
        self.cross_track_integral = 0
        self.heading_integral = 0
        self.time_start_curve = 0
        turn_off_feedforward_part = False
        self.wheels_cmd_executed = WheelsCmdStamped()

        self.actuator_params = ActuatorParameters()
        self.actuator_params.gain = 0.0
        self.actuator_params.trim = 0.0
        self.actuator_params.baseline = 0.0
        self.actuator_params.radius = 0.0
        self.actuator_params.k = 0.0
        self.actuator_params.limit = 0.0
        self.omega_max = 999.0     # TODO: change!

        # overwrites some of the above set default values (the ones that are already defined in the corresponding yaml-file)
        self.v_bar = self.setupParameter("~v_bar",v_bar) # Linear velocity
        # FIXME: AC aug'17: are these inverted?
        self.k_d = self.setupParameter("~k_d",k_d) # P gain for theta
        self.k_theta = self.setupParameter("~k_theta",k_theta) # P gain for d
        self.d_thres = self.setupParameter("~d_thres",d_thres) # Cap for error in d
        self.theta_thres = self.setupParameter("~theta_thres",theta_thres) # Maximum desire theta
        self.d_offset = self.setupParameter("~d_offset",d_offset) # a configurable offset from the lane position

        self.k_Id = self.setupParameter("~k_Id", k_Id)
        self.k_Iphi = self.setupParameter("~k_Iphi",k_Iphi)
        self.turn_off_feedforward_part = self.setupParameter("~turn_off_feedforward_part",turn_off_feedforward_part)
        # self.incurvature = self.setupParameter("~incurvature",incurvature)
        # self.curve_inner = self.setupParameter("~curve_inner",curve_inner)

    def getGains_event(self, event):
        v_bar = rospy.get_param("~v_bar")
        k_d = rospy.get_param("~k_d")
        k_theta = rospy.get_param("~k_theta")
        d_thres = rospy.get_param("~d_thres")
        theta_thres = rospy.get_param("~theta_thres")
        d_offset = rospy.get_param("~d_offset")

        #FeedForward
        self.velocity_to_m_per_s = 0.67 # TODO: change according to information from team System ID!
        self.omega_to_rad_per_s = 0.45
        self.curvature_outer = 1 / (0.39)
        self.curvature_inner = 1 / 0.175
        # incurvature = rospy.get_param("~incurvature") # TODO remove after estimator is introduced
        # curve_inner = rospy.get_param("~curve_inner") # TODO remove after estimator is introduced
        turn_off_feedforward_part = rospy.get_param("~turn_off_feedforward_part")

        k_Id = rospy.get_param("~k_Id")
        k_Iphi = rospy.get_param("~k_Iphi")
        if self.k_Id != k_Id:
            rospy.loginfo("ADJUSTED I GAIN")
            self.cross_track_integral = 0
            self.k_Id = k_Id
        params_old = (self.v_bar,self.k_d,self.k_theta,self.d_thres,self.theta_thres, self.d_offset, self.k_Id, self.k_Iphi, self.turn_off_feedforward_part)
        params_new = (v_bar,k_d,k_theta,d_thres,theta_thres, d_offset, k_Id, k_Iphi, turn_off_feedforward_part)

        if params_old != params_new:
            rospy.loginfo("[%s] Gains changed." %(self.node_name))
            #rospy.loginfo("old gains, v_var %f, k_d %f, k_theta %f, theta_thres %f, d_thres %f, d_offset %f" %(params_old))
            #rospy.loginfo("new gains, v_var %f, k_d %f, k_theta %f, theta_thres %f, d_thres %f, d_offset %f" %(params_new))
            self.v_bar = v_bar
            self.k_d = k_d
            self.k_theta = k_theta
            self.d_thres = d_thres
            self.theta_thres = theta_thres
            self.d_offset = d_offset
            self.k_Id = k_Id
            self.k_Iphi = k_Iphi
            self.turn_off_feedforward_part = turn_off_feedforward_part

            # if incurvature != self.incurvature and incurvature:
            #     self.time_start_curve = rospy.Time.now().secs

            # self.incurvature = incurvature
            # self.curve_inner = curve_inner


    def updateWheelsCmdExecuted(self, msg_wheels_cmd):
        self.wheels_cmd_executed = msg_wheels_cmd


    def updateActuatorParameters(self, msg_actuator_params):
        self.actuator_params = msg_actuator_params
        rospy.loginfo("actuator_params updated to: ")
        rospy.loginfo("actuator_params.gain: " + str(self.actuator_params.gain))
        rospy.loginfo("actuator_params.trim: " + str(self.actuator_params.trim))
        rospy.loginfo("actuator_params.baseline: " + str(self.actuator_params.baseline))
        rospy.loginfo("actuator_params.radius: " + str(self.actuator_params.radius))
        rospy.loginfo("actuator_params.k: " + str(self.actuator_params.k))
        rospy.loginfo("actuator_params.limit: " + str(self.actuator_params.limit))
        msg_actuator_params_received = BoolStamped()
        msg_actuator_params_received.data = True
        self.pub_actuator_params_received.publish(msg_actuator_params_received)


    def custom_shutdown(self):
        rospy.loginfo("[%s] Shutting down..." %self.node_name)

        # Stop listening
        self.sub_lane_reading.unregister()

        # Send stop command
        car_control_msg = Twist2DStamped()
        car_control_msg.v = 0.0
        car_control_msg.omega = 0.0
        self.publishCmd(car_control_msg)
        rospy.sleep(0.5) #To make sure that it gets published.
        rospy.loginfo("[%s] Shutdown" %self.node_name)


    def publishCmd(self, car_cmd_msg):

        #wheels_cmd_msg = WheelsCmdStamped()
        #wheels_cmd_msg.header.stamp = stamp
        #speed_gain = 1.0
        #steer_gain = 0.5
        #vel_left = (speed_gain*speed - steer_gain*steering)
        #vel_right = (speed_gain*speed + steer_gain*steering)
        #wheels_cmd_msg.vel_left = np.clip(vel_left,-1.0,1.0)
        #wheels_cmd_msg.vel_right = np.clip(vel_right,-1.0,1.0)

        self.pub_car_cmd.publish(car_cmd_msg)
        #self.pub_wheels_cmd.publish(wheels_cmd_msg)

##JULIEN
    #def cbCurve(self, msg):
    #    curvetype = msg.curvetype
    #    if curvetype == LaneCurvature.LEFT:
    #        self.k_forward = ...
    #    if curvetype == LaneCurvature.RIGHT:
    #        self.k_forward = ...
    #    if curvetype == LaneCurvature.STRAIGHT:
    #        self.k_forward = 0.0

    def cbPose(self, lane_pose_msg):

        self.lane_reading = lane_pose_msg

        # Calculating the delay image processing took
        timestamp_now = rospy.Time.now()
        image_delay_stamp = timestamp_now - self.lane_reading.header.stamp

        # delay from taking the image until now in seconds
        image_delay = image_delay_stamp.secs + image_delay_stamp.nsecs/1e9

<<<<<<< HEAD
        prev_cross_track_err = self.cross_track_err
        prev_heading_err = self.heading_err
        self.cross_track_err = lane_pose_msg.d - self.d_offset
        self.heading_err = lane_pose_msg.phi
=======
        print "Latency from image to car control: ", image_delay

        cross_track_err = lane_pose_msg.d - self.d_offset
        heading_err = lane_pose_msg.phi
>>>>>>> 0c18aa6a

        car_control_msg = Twist2DStamped()
        car_control_msg.header = lane_pose_msg.header
        car_control_msg.v = self.v_bar #*self.speed_gain #Left stick V-axis. Up is positive

        if math.fabs(self.cross_track_err) > self.d_thres:
            rospy.logerr("inside threshold ")
            self.cross_track_err = self.cross_track_err / math.fabs(self.cross_track_err) * self.d_thres

        currentMillis = int(round(time.time() * 1000))

        if self.last_ms is not None:
            dt = (currentMillis - self.last_ms) / 1000.0
            self.cross_track_integral += self.cross_track_err * dt
            self.heading_integral += self.heading_err * dt

        if self.cross_track_integral > 0.3:
            rospy.loginfo("you're greater 0.3")
            self.cross_track_integral = 0.3
        if self.cross_track_integral < -0.3:
            rospy.loginfo("youre smaller -0.3")
            self.cross_track_integral = -0.3

        if self.heading_integral < -1.2:
            self.heading_integral = -1.2
        if self.heading_integral > 1.2:
            self.heading_integral = 1.2

        if abs(self.cross_track_err) <= 0.011:       # TODO: replace '<= 0.011' by '< delta_d' (but delta_d might need to be sent by the lane_filter_node.py or even lane_filter.py)
            self.cross_track_integral = 0
        if abs(self.heading_err) <= 0.051:           # TODO: replace '<= 0.051' by '< delta_phi' (but delta_phi might need to be sent by the lane_filter_node.py or even lane_filter.py)
            self.heading_integral = 0
        if np.sign(self.cross_track_err) != np.sign(prev_cross_track_err):
            self.cross_track_integral = 0
        if np.sign(self.heading_err) != np.sign(prev_heading_err):
            self.heading_integral = 0
        if self.wheels_cmd_executed.vel_right == 0 and self.wheels_cmd_executed.vel_left == 0:
            self.cross_track_integral = 0
            self.heading_integral = 0

        # if velocity_of_actual_motor_comand == 0:       # TODO: get this velocity that is actually sent to the motors and plug in here
        #     self.cross_track_integral = 0
        #     self.heading_integral = 0


        # if self.curve_inner:
        #     self.curvature  = self.curvature_inner
        # else:
        #     self.curvature = self.curvature_outer
        omega_feedforward = self.v_bar * self.velocity_to_m_per_s * lane_pose_msg.curvature * 2 * math.pi
        if self.turn_off_feedforward_part:
            omega_feedforward = 0

        omega =  self.k_d * self.cross_track_err + self.k_theta * self.heading_err
        # rospy.loginfo("P-Control: " + str(car_control_msg.omega))
        # rospy.loginfo("Adjustment: " + str(-self.k_Id * self.cross_track_integral))
        omega -= self.k_Id * self.cross_track_integral
        omega -= self.k_Iphi * self.heading_integral
        omega +=  ( omega_feedforward) * self.omega_to_rad_per_s

        ### omega_max_actuator_params = .....  # TODO: complete (based on parameters from self.actuator_params)
        ### omega_max_radius_limitation = .....  # TODO: complete (based on radius limitation)
        ### self.omega_max = min(omega_max_actuator_params, omega_max_radius_limitation)

        if omega > self.omega_max:
            car_control_msg.omega = self.omega_max
            self.cross_track_integral -= self.cross_track_err * dt
            self.heading_integral -= self.heading_err * dt
        else:
            car_control_msg.omega = omega

        # if not self.incurvature:
        #     if self.heading_err > 0.3:
        #         self.incurvature = True
        #         rospy.set_param('~incurvature',True)
        #     car_control_msg.omega -= self.k_Id * self.cross_track_integral
        #     car_control_msg.omega -= self.k_Iphi * self.heading_integral #*self.steer_gain #Right stick H-axis. Right is negative
        # else:
        #     if self.curve_inner:
        #         time_incurve = 1
        #     else:
        #         time_incurve = 3
        #     if (rospy.Time.now().secs - self.time_start_curve) > time_incurve:   #TODO fix 5 to a time in curvature with v and d
        #         rospy.set_param('~incurvature',False)
        #         self.incurvature = False
        #     rospy.loginfo("incurvature : ")
        #     car_control_msg.omega +=  ( omega_feedforward) * self.omega_to_rad_per_s
        # rospy.loginfo("kid : " + str(self.k_Id))
        # rospy.loginfo("Kd : " + str(self.k_d))
        #rospy.loginfo("k_Iphi * heading : " + str(self.k_Iphi * self.heading_integral))
        # rospy.loginfo("k_Iphi :" + str(self.k_Iphi))
        # rospy.loginfo("Ktheta : " + str(self.k_theta))
        # rospy.loginfo("incurvature : " + str(self.incurvature))
        # rospy.loginfo("cross_track_err : " + str(self.cross_track_err))
        # rospy.loginfo("heading_err : " + str(self.heading_err))
        #rospy.loginfo("Ktheta : Versicherung")
        rospy.loginfo("lane_pose_msg.curvature: " + str(lane_pose_msg.curvature))
        rospy.loginfo("heading_err: " + str(self.heading_err))
        rospy.loginfo("heading_integral: " + str(self.heading_integral))
        rospy.loginfo("cross_track_err: " + str(self.cross_track_err))
        rospy.loginfo("cross_track_integral: " + str(self.cross_track_integral))
        rospy.loginfo("turn_off_feedforward_part: " + str(self.turn_off_feedforward_part))
        # rospy.loginfo("actuator_params.gain: " + str(self.actuator_params.gain))
        # rospy.loginfo("actuator_params.trim: " + str(self.actuator_params.trim))
        # rospy.loginfo("actuator_params.baseline: " + str(self.actuator_params.baseline))
        # rospy.loginfo("actuator_params.radius: " + str(self.actuator_params.radius))
        # rospy.loginfo("actuator_params.k: " + str(self.actuator_params.k))
        # rospy.loginfo("actuator_params.limit: " + str(self.actuator_params.limit))

        # controller mapping issue
        # car_control_msg.steering = -car_control_msg.steering
        # print "controls: speed %f, steering %f" % (car_control_msg.speed, car_control_msg.steering)
        # self.pub_.publish(car_control_msg)
        self.publishCmd(car_control_msg)
        self.last_ms = currentMillis

        # Latency car_cmd
        car_cmd_stamp = rospy.Time.now() - timestamp_now
        car_cmd_latency = car_cmd_stamp.secs + car_cmd_stamp.nsecs/1e9

        print "Latency car_cmd: ", car_cmd_latency

        # debuging
        # self.pub_counter += 1
        # if self.pub_counter % 50 == 0:
        #     self.pub_counter = 1
        #     print "lane_controller publish"
        #     print car_control_msg

if __name__ == "__main__":
    rospy.init_node("lane_controller",anonymous=False)
    lane_control_node = lane_controller()
    rospy.spin()<|MERGE_RESOLUTION|>--- conflicted
+++ resolved
@@ -197,18 +197,15 @@
 
         # delay from taking the image until now in seconds
         image_delay = image_delay_stamp.secs + image_delay_stamp.nsecs/1e9
-
-<<<<<<< HEAD
+        image_delay_array.append(image_delay)
+
         prev_cross_track_err = self.cross_track_err
         prev_heading_err = self.heading_err
         self.cross_track_err = lane_pose_msg.d - self.d_offset
         self.heading_err = lane_pose_msg.phi
-=======
+
         print "Latency from image to car control: ", image_delay
-
-        cross_track_err = lane_pose_msg.d - self.d_offset
-        heading_err = lane_pose_msg.phi
->>>>>>> 0c18aa6a
+        print "Mean overall latency image to car cmd: ", np.mean(image_delay_array)
 
         car_control_msg = Twist2DStamped()
         car_control_msg.header = lane_pose_msg.header
