#!/usr/bin/env python
import rospy
import math
import numpy as np
<<<<<<< HEAD
from duckietown_msgs.msg import Twist2DStamped, LanePose, WheelsCmdStamped, ActuatorParameters, BoolStamped
import time
####JULIEN from duckietown_msgs.msg import LaneCurvature
=======
from duckietown_msgs.msg import Twist2DStamped, LanePose, WheelsCmdStamped, BoolStamped, FSMState
import time


>>>>>>> 5f0c8d0b
class lane_controller(object):
    def __init__(self):
        self.node_name = rospy.get_name()
        self.lane_reading = None
        self.last_ms = None
        self.pub_counter = 0

        # Publicaiton
        self.pub_car_cmd = rospy.Publisher("~car_cmd", Twist2DStamped, queue_size=1)
<<<<<<< HEAD
        self.pub_actuator_params_received = rospy.Publisher("~actuator_params_received", BoolStamped, queue_size=1)
        self.pub_radius_limit = rospy.Publisher("~radius_limit", BoolStamped, queue_size=1)

        # Subscription
        # TODO: set normal_use False for using your topic
        normal_use = True
        if normal_use:
            self.sub_lane_reading = rospy.Subscriber("~lane_pose", LanePose, self.cbPose, queue_size=1)
        else:
            # TODO: add your own subscriber here by modifying topic, choose from lane_pose_obstacle_avoidance,lane_pose_parking, implicit_coordination_velocity,lane_pose_intersection_navigation
            #self.sub_lane_reading = rospy.Subscriber("~lane_pose_intersection_navigation", LanePose, self.cbPose, queue_size=1)
            self.sub_lane_reading = rospy.Subscriber("~yourtopic", LanePose, self.cbPose, queue_size=1)

        self.sub_wheels_cmd_executed = rospy.Subscriber("~wheels_cmd_executed", WheelsCmdStamped, self.updateWheelsCmdExecuted, queue_size=1)
        self.sub_actuator_params = rospy.Subscriber("~actuator_params", ActuatorParameters, self.updateActuatorParameters, queue_size=1)

        robot_name = rospy.get_param("~veh", "")  # ToDo Controllers: potentially update param to get the robot name
        self.sub_topic = '/{}/obstacle_avoidance_active_flag'.format(robot_name)
        self.subscriber = rospy.Subscriber(self.sub_topic, bool, self.obstacleFlagCallback)

        self.sub_topic = '/{}/obst_avoid/d_target'.format(robot_name)
        self.subscriber = rospy.Subscriber(self.sub_topic, Float32,
                                           self.obstAvoidDUpdate)  # Absolute value, with 0 on center line

        self.sub_topic = '/obstacle_emergency_stop_flag'.format(robot_name)
        self.subscriber = rospy.Subscriber(self.sub_topic, Bool, self.obstEmergBrakeUpdate)

        #####JULIEN self.sub_curvature = rospy.Subscriber("~curvature", LaneCurvature, self.cbCurve, queue_size=1)
        #####JULIEN self.k_forward = 0.0

        # Setup parameters
        self.setGains()
=======
        self.pub_actuator_limits_received = rospy.Publisher("~actuator_limits_received", BoolStamped, queue_size=1)
        self.pub_radius_limit = rospy.Publisher("~radius_limit", BoolStamped, queue_size=1)

        # Subscriptions
        self.sub_lane_reading = rospy.Subscriber("~lane_pose", LanePose, self.PoseHandling, "lane_filter", queue_size=1)
        # self.sub_lane_reading = rospy.Subscriber("~lane_pose", LanePose, self.cbPose, queue_size=1)
        
        #TO DO find node/topic in their branch
        self.sub_obstacle_avoidance_pose = rospy.Subscriber("~obstacle_avoidance_pose", LanePose, self.PoseHandling, "obstacle_avoidance",queue_size=1)
        self.sub_obstacle_detected = rospy.Subscriber("~obstacle_detected", BoolStamped, self.setFlag, "obstacle_detected", queue_size=1)
        
        #TO DO find node/topic in their branch
        # self.sub_intersection_navigation_pose = rospy.Subscriber("~intersection_navigation_pose", LanePose, self.PoseHandling, "intersection_navigation",queue_size=1)   # TODO: remap topic in file catkin_ws/src/70-convenience-packages/duckietown_demos/launch/master.launch !
        
        #TO DO find node/topic in their branch
        # self.sub_parking_pose = rospy.Subscriber("~parking_pose", LanePose, self.PoseHandling, "parking",queue_size=1)   # TODO: remap topic in file catkin_ws/src/70-convenience-packages/duckietown_demos/launch/master.launch !

        #TO DO find node/topic in their branch
        # self.sub_fleet_planning_pose = rospy.Subscriber("~fleet_planning", LanePose, self.PoseHandling, "fleet_planning",queue_size=1)   # TODO: remap topic in file catkin_ws/src/70-convenience-packages/duckietown_demos/launch/master.launch !
        # self.sub_fleet_planning_lane_following_override_active = rospy.Subscriber("~fleet_planning_lane_following_override_active", BoolStamped, self.setFlag, "fleet_planning_lane_following_override_active", queue_size=1)   # TODO: remap topic in file catkin_ws/src/70-convenience-packages/duckietown_demos/launch/master.launch !

        #TO DO find node/topic in their branch
        # self.sub_implicit_coord_pose = rospy.Subscriber("~implicit_coord", LanePose, self.PoseHandling, "implicit_coord",queue_size=1)   # TODO: remap topic in file catkin_ws/src/70-convenience-packages/duckietown_demos/launch/master.launch !
        # self.sub_implicit_coord_velocity_limit_active = rospy.Subscriber("~implicit_coord_velocity_limit_active", BoolStamped, self.setFlag, "implicit_coord_velocity_limit_active", queue_size=1)   # TODO: remap topic in file catkin_ws/src/70-convenience-packages/duckietown_demos/launch/master.launch !

        self.sub_wheels_cmd_executed = rospy.Subscriber("~wheels_cmd_executed", WheelsCmdStamped, self.updateWheelsCmdExecuted, queue_size=1)
        self.sub_actuator_limits = rospy.Subscriber("~actuator_limits", Twist2DStamped, self.updateActuatorLimits, queue_size=1)

        # FSM 
        self.sub_switch = rospy.Subscriber("~switch",BoolStamped, self.cbSwitch,  queue_size=1)     # for this topic, no remapping is required, since it is directly defined in the namespace lane_controller_node by the fsm_node (via it's default.yaml file)
        self.sub_fsm_mode = rospy.Subscriber("~fsm_mode", FSMState, self.cbMode, queue_size=1)

        self.msg_radius_limit = BoolStamped()
        self.msg_radius_limit.data = self.use_radius_limit
        self.pub_radius_limit.publish(self.msg_radius_limit)
>>>>>>> 5f0c8d0b

        # safe shutdown
        rospy.on_shutdown(self.custom_shutdown)

        # timer
        self.gains_timer = rospy.Timer(rospy.Duration.from_sec(1.0), self.getGains_event)
        rospy.loginfo("[%s] Initialized " %(rospy.get_name()))


    def setupParameter(self,param_name,default_value):
        value = rospy.get_param(param_name,default_value)
        rospy.set_param(param_name,value) # Write to parameter server for transparancy
        rospy.loginfo("[%s] %s = %s " %(self.node_name,param_name,value))
        return value
    

    def obstacleFlagCallback(self, obstacleFlagUpdate):
        self.object_detected = obstacleFlagUpdate

    def obstAvoidDUpdate(self, dUpdate):
        self.d_ref = dUpdate

    def obstEmergBrakeUpdate(self, brakeUpdate):
        #ToDo: Emergency Brake Flag
        # self.emergencybrake = brakeUpdate


    def setGains(self):
<<<<<<< HEAD
        v_bar = 0.5 # nominal speed, 0.5m/s
        k_theta = -2.0
        k_d = - (k_theta ** 2) / ( 4.0 * v_bar)
        theta_thres = math.pi / 6
        d_thres = math.fabs(k_theta / k_d) * theta_thres
        d_offset = 0.0
        d_ref = 0.0
        phi_ref = 0.0
        object_detected = False

        # incurvature = False
        # curve_inner = False
        k_Id = 2.5
        k_Iphi = 1.25
=======
        v_bar_fallback = 0.5 # nominal speed, 0.5m/s
        k_theta_fallback = -2.0
        k_d_fallback = - (k_theta_fallback ** 2) / ( 4.0 * v_bar_fallback)
        theta_thres_fallback = math.pi / 6
        d_thres_fallback = math.fabs(k_theta_fallback / k_d_fallback) * theta_thres_fallback
        d_offset_fallback = 0.0

        k_Id_fallback = 2.5
        k_Iphi_fallback = 1.25
>>>>>>> 5f0c8d0b
        self.cross_track_err = 0
        self.heading_err = 0
        self.cross_track_integral = 0
        self.heading_integral = 0
<<<<<<< HEAD
        self.time_start_curve = 0
        turn_off_feedforward_part = True
        self.wheels_cmd_executed = WheelsCmdStamped()

        self.actuator_params = ActuatorParameters()
        self.actuator_params.gain = 0.0
        self.actuator_params.trim = 0.0
        self.actuator_params.baseline = 0.0
        self.actuator_params.radius = 0.0
        self.actuator_params.k = 0.0
        self.actuator_params.limit = 0.0
        self.omega_max = 999.0     # TODO: change!

        self.use_radius_limit = True

        # overwrites some of the above set default values (the ones that are already defined in the corresponding yaml-file)
        self.v_bar = self.setupParameter("~v_bar",v_bar) # Linear velocity
        # FIXME: AC aug'17: are these inverted?
        self.k_d = self.setupParameter("~k_d",k_d) # P gain for theta
        self.k_theta = self.setupParameter("~k_theta",k_theta) # P gain for d
        self.d_thres = self.setupParameter("~d_thres",d_thres) # Cap for error in d
        self.theta_thres = self.setupParameter("~theta_thres",theta_thres) # Maximum desire theta
        self.d_offset = self.setupParameter("~d_offset",d_offset) # a configurable offset from the lane position
        self.d_ref =  self.setupParameter("~d_ref",d_ref)
        self.phi_ref = self.setupParameter("~phi_ref", phi_ref)
        self.object_detected = self.setupParameter("~object_detected",object_detected) # object detected flag



        self.k_Id = self.setupParameter("~k_Id", k_Id)
        self.k_Iphi = self.setupParameter("~k_Iphi",k_Iphi)
        self.turn_off_feedforward_part = self.setupParameter("~turn_off_feedforward_part",turn_off_feedforward_part)
        # self.incurvature = self.setupParameter("~incurvature",incurvature)
        # self.curve_inner = self.setupParameter("~curve_inner",curve_inner)
        self.use_radius_limit = self.setupParameter("~use_radius_limit", self.use_radius_limit)

        self.msg_radius_limit = BoolStamped()
        self.msg_radius_limit.data = self.use_radius_limit
        self.pub_radius_limit.publish(self.msg_radius_limit)
=======
        self.cross_track_integral_top_cutoff = 0.3
        self.cross_track_integral_bottom_cutoff = -0.3
        self.heading_integral_top_cutoff = 1.2
        self.heading_integral_bottom_cutoff = -1.2
        self.time_start_curve = 0
        use_feedforward_part_fallback = False
        self.wheels_cmd_executed = WheelsCmdStamped()

        self.actuator_limits = Twist2DStamped()
        self.actuator_limits.v = 999.0     # to make sure the limit is not hit before the message is received
        self.actuator_limits.omega = 999.0     # to make sure the limit is not hit before the message is received
        self.omega_max = 999.0     # considering radius limitation and actuator limits   # to make sure the limit is not hit before the message is received

        self.use_radius_limit_fallback = True

        self.flag_dict = {"obstacle_detected": False,
                            "parking_stop": False,
                            "fleet_planning_lane_following_override_active": False,
                            "implicit_coord_velocity_limit_active": False}

        self.pose_msg = LanePose()
        self.pose_initialized = False
        self.pose_msg_dict = dict()
        self.v_ref_possible = dict()
        self.main_pose_source = None

        self.active = True

        # overwrites some of the above set default values (the ones that are already defined in the corresponding yaml-file (see launch-file of this node))
        self.v_bar = self.setupParameter("~v_bar",v_bar_fallback) # Linear velocity
        self.k_d = self.setupParameter("~k_d",k_d_fallback) # P gain for theta
        self.k_theta = self.setupParameter("~k_theta",k_theta_fallback) # P gain for d
        self.d_thres = self.setupParameter("~d_thres",d_thres_fallback) # Cap for error in d
        self.theta_thres = self.setupParameter("~theta_thres",theta_thres_fallback) # Maximum desire theta
        self.d_offset = self.setupParameter("~d_offset",d_offset_fallback) # a configurable offset from the lane position

        self.k_Id = self.setupParameter("~k_Id", k_Id_fallback)
        self.k_Iphi = self.setupParameter("~k_Iphi",k_Iphi_fallback)
        self.use_feedforward_part = self.setupParameter("~use_feedforward_part",use_feedforward_part_fallback)
        self.use_radius_limit = self.setupParameter("~use_radius_limit", self.use_radius_limit_fallback)
        self.min_radius = self.setupParameter("~min_rad", 0.0)

        self.v_ref_possible["default"] = self.v_bar

>>>>>>> 5f0c8d0b

    def getGains_event(self, event):
        v_bar = rospy.get_param("~v_bar")
        k_d = rospy.get_param("~k_d")
        k_theta = rospy.get_param("~k_theta")
        d_thres = rospy.get_param("~d_thres")
        theta_thres = rospy.get_param("~theta_thres")
        d_offset = rospy.get_param("~d_offset")
<<<<<<< HEAD
        d_ref = rospy.get_param("~d_ref")
        phi_ref = rospy.get_param("~phi_ref")
        use_radius_limit = rospy.get_param("~use_radius_limit")
        object_detected = rospy.get_param("~object_detected")
=======
        use_radius_limit = rospy.get_param("~use_radius_limit")
>>>>>>> 5f0c8d0b

        #FeedForward
        self.velocity_to_m_per_s = 0.67 # TODO: change according to information from team System ID!
        self.omega_to_rad_per_s = 0.45
        self.curvature_outer = 1 / (0.39)
        self.curvature_inner = 1 / 0.175
<<<<<<< HEAD
        # incurvature = rospy.get_param("~incurvature") # TODO remove after estimator is introduced
        # curve_inner = rospy.get_param("~curve_inner") # TODO remove after estimator is introduced
        turn_off_feedforward_part = rospy.get_param("~turn_off_feedforward_part")
=======
        use_feedforward_part = rospy.get_param("~use_feedforward_part")
>>>>>>> 5f0c8d0b

        k_Id = rospy.get_param("~k_Id")
        k_Iphi = rospy.get_param("~k_Iphi")
        if self.k_Id != k_Id:
            rospy.loginfo("ADJUSTED I GAIN")
            self.cross_track_integral = 0
            self.k_Id = k_Id
<<<<<<< HEAD
        params_old = (self.v_bar, self.k_d,self.k_theta,self.d_thres,self.theta_thres, self.d_offset, self.d_ref, self.phi_ref, self.k_Id, self.k_Iphi, self.turn_off_feedforward_part, self.use_radius_limit, self.object_detected)
        params_new = (v_bar, k_d,k_theta,d_thres,theta_thres, d_offset, d_ref, phi_ref, k_Id, k_Iphi, turn_off_feedforward_part, use_radius_limit, object_detected)

        if params_old != params_new:
            rospy.loginfo("[%s] Gains changed." %(self.node_name))
            #rospy.loginfo("old gains, v_var %f, k_d %f, k_theta %f, theta_thres %f, d_thres %f, d_offset %f" %(params_old))
            #rospy.loginfo("new gains, v_var %f, k_d %f, k_theta %f, theta_thres %f, d_thres %f, d_offset %f" %(params_new))
=======
        params_old = (self.v_bar,self.k_d,self.k_theta,self.d_thres,self.theta_thres, self.d_offset, self.k_Id, self.k_Iphi, self.use_feedforward_part, self.use_radius_limit)
        params_new = (v_bar,k_d,k_theta,d_thres,theta_thres, d_offset, k_Id, k_Iphi, use_feedforward_part, use_radius_limit)

        if params_old != params_new:
            rospy.loginfo("[%s] Gains changed." %(self.node_name))
>>>>>>> 5f0c8d0b
            self.v_bar = v_bar
            self.k_d = k_d
            self.k_theta = k_theta
            self.d_thres = d_thres
            self.d_ref = d_ref
            self.phi_ref = phi_ref
            self.theta_thres = theta_thres
            self.d_offset = d_offset
            self.k_Id = k_Id
            self.k_Iphi = k_Iphi
<<<<<<< HEAD
            self.turn_off_feedforward_part = turn_off_feedforward_part
            self.object_detected = object_detected
=======
            self.use_feedforward_part = use_feedforward_part
>>>>>>> 5f0c8d0b

            if use_radius_limit != self.use_radius_limit:
                self.use_radius_limit = use_radius_limit
                self.msg_radius_limit.data = self.use_radius_limit
                self.pub_radius_limit.publish(self.msg_radius_limit)

<<<<<<< HEAD
            # if incurvature != self.incurvature and incurvature:
            #     self.time_start_curve = rospy.Time.now().secs

            # self.incurvature = incurvature
            # self.curve_inner = curve_inner
=======

    # FSM
    def cbSwitch(self,fsm_switch_msg):
        self.active = fsm_switch_msg.data # True or False
        rospy.loginfo("active: " + str(self.active))


    # FSM
    def cbMode(self,fsm_state_msg):
        self.fsm_state = fsm_state_msg.state # String of current FSM state
        print "fsm_state changed in lane_controller_node to: " , self.fsm_state


    def setFlag(self, msg_flag, flag_name):
        self.flag_dict[flag_name] = msg_flag.data
        
    
    def PoseHandling(self, input_pose_msg, pose_source):
        if not self.active:
            return

        self.prev_pose_msg = self.pose_msg
        self.pose_msg_dict[pose_source] = input_pose_msg
        if self.pose_initialized:
            v_ref_possible_default = self.v_ref_possible["default"]
            v_ref_possible_main_pose = self.v_ref_possible["main_pose"]
            self.v_ref_possible.clear()
            self.v_ref_possible["default"] = v_ref_possible_default
            self.v_ref_possible["main_pose"] = v_ref_possible_main_pose

        if self.fsm_state == "INTERSECTION_CONTROL":
            if pose_source == "intersection_navigation":
                self.pose_msg = input_pose_msg
                self.v_ref_possible["main_pose"] = input_pose_msg.v_ref
                self.main_pose_source = pose_source
                self.pose_initialized = True
        elif self.fsm_state == "PARKING":
            if pose_source == "parking":
                self.pose_msg = input_pose_msg
                self.v_ref_possible["main_pose"] = input_pose_msg.v_ref
                self.main_pose_source = pose_source
                self.pose_initialized = True
        else:
            if pose_source == "lane_filter":
                self.pose_msg = input_pose_msg
                self.pose_msg.curvature_ref = input_pose_msg.curvature
                self.v_ref_possible["main_pose"] = self.v_bar
                self.main_pose_source = pose_source
                self.pose_initialized = True

        if self.flag_dict["fleet_planning_lane_following_override_active"] == True:
            if "fleet_planning" in self.pose_msg_dict:
                self.pose_msg.d_ref = self.pose_msg_dict["fleet_planning"].d_ref
                self.v_ref_possible["fleet_planning"] = self.pose_msg_dict["fleet_planning"].v_ref
        if self.flag_dict["obstacle_detected"] == True:
            if "obstacle_avoidance" in self.pose_msg_dict:
                self.pose_msg.d_ref = self.pose_msg_dict["obstacle_avoidance"].d_ref
                self.v_ref_possible["obstacle_avoidance"] = self.pose_msg_dict["obstacle_avoidance"].v_ref
        if self.flag_dict["implicit_coord_velocity_limit_active"] == True:
            if "implicit_coord" in self.pose_msg_dict:
                self.v_ref_possible["implicit_coord"] = self.pose_msg_dict["implicit_coord"].v_ref

        self.pose_msg.v_ref = min(self.v_ref_possible.itervalues())

        if self.pose_msg != self.prev_pose_msg and self.pose_initialized:
            self.cbPose(self.pose_msg)
>>>>>>> 5f0c8d0b


    def updateWheelsCmdExecuted(self, msg_wheels_cmd):
        self.wheels_cmd_executed = msg_wheels_cmd


<<<<<<< HEAD
    def updateActuatorParameters(self, msg_actuator_params):
        self.actuator_params = msg_actuator_params
        rospy.loginfo("actuator_params updated to: ")
        rospy.loginfo("actuator_params.gain: " + str(self.actuator_params.gain))
        rospy.loginfo("actuator_params.trim: " + str(self.actuator_params.trim))
        rospy.loginfo("actuator_params.baseline: " + str(self.actuator_params.baseline))
        rospy.loginfo("actuator_params.radius: " + str(self.actuator_params.radius))
        rospy.loginfo("actuator_params.k: " + str(self.actuator_params.k))
        rospy.loginfo("actuator_params.limit: " + str(self.actuator_params.limit))
        msg_actuator_params_received = BoolStamped()
        msg_actuator_params_received.data = True
        self.pub_actuator_params_received.publish(msg_actuator_params_received)
=======
    def updateActuatorLimits(self, msg_actuator_limits):
        self.actuator_limits = msg_actuator_limits
        rospy.loginfo("actuator limits updated to: ")
        rospy.loginfo("actuator_limits.v: " + str(self.actuator_limits.v))
        rospy.loginfo("actuator_limits.omega: " + str(self.actuator_limits.omega))
        msg_actuator_limits_received = BoolStamped()
        msg_actuator_limits_received.data = True
        self.pub_actuator_limits_received.publish(msg_actuator_limits_received)
>>>>>>> 5f0c8d0b


    def custom_shutdown(self):
        rospy.loginfo("[%s] Shutting down..." %self.node_name)

        # Stop listening
        self.sub_lane_reading.unregister()

        # Send stop command
        car_control_msg = Twist2DStamped()
        car_control_msg.v = 0.0
        car_control_msg.omega = 0.0
        self.publishCmd(car_control_msg)
        rospy.sleep(0.5) #To make sure that it gets published.
        rospy.loginfo("[%s] Shutdown" %self.node_name)


    def publishCmd(self, car_cmd_msg):
        self.pub_car_cmd.publish(car_cmd_msg)

<<<<<<< HEAD
    ##JULIEN
    #def cbCurve(self, msg):
    #    curvetype = msg.curvetype
    #    if curvetype == LaneCurvature.LEFT:
    #        self.k_forward = ...
    #    if curvetype == LaneCurvature.RIGHT:
    #        self.k_forward = ...
    #    if curvetype == LaneCurvature.STRAIGHT:
    #        self.k_forward = 0.0

    ###TODO SAVIORS


    def cbPose(self, lane_pose_msg):
        self.lane_reading = lane_pose_msg

       # self.d_target_pub = rospy.Publisher(self.pub_topic, Float32, queue_size=1)

        #if self.object_detected:   # if object is detected (TRUE)
            #self.d_ref = 0.02 # set d_ref here, LanePose message from saviors
            # negetive value: moves towards right line
            # positive value: moves towards left line

        ###END TODO

=======

    def cbPose(self, pose_msg):
        self.lane_reading = pose_msg
>>>>>>> 5f0c8d0b
        # Calculating the delay image processing took
        timestamp_now = rospy.Time.now()
        image_delay_stamp = timestamp_now - self.lane_reading.header.stamp

        # delay from taking the image until now in seconds
        image_delay = image_delay_stamp.secs + image_delay_stamp.nsecs/1e9

        prev_cross_track_err = self.cross_track_err
        prev_heading_err = self.heading_err
<<<<<<< HEAD
        self.cross_track_err = lane_pose_msg.d - self.d_offset - self.d_ref
        self.heading_err = lane_pose_msg.phi - self.phi_ref
=======
        self.cross_track_err = pose_msg.d - self.d_offset
        self.heading_err = pose_msg.phi
>>>>>>> 5f0c8d0b

        car_control_msg = Twist2DStamped()
        car_control_msg.header = pose_msg.header
        car_control_msg.v = pose_msg.v_ref #*self.speed_gain #Left stick V-axis. Up is positive

        if math.fabs(self.cross_track_err) > self.d_thres:
            rospy.logerr("inside threshold ")
            self.cross_track_err = self.cross_track_err / math.fabs(self.cross_track_err) * self.d_thres

        currentMillis = int(round(time.time() * 1000))

        if self.last_ms is not None:
            dt = (currentMillis - self.last_ms) / 1000.0
            self.cross_track_integral += self.cross_track_err * dt
            self.heading_integral += self.heading_err * dt

        if self.cross_track_integral > self.cross_track_integral_top_cutoff:
            self.cross_track_integral = self.cross_track_integral_top_cutoff
        if self.cross_track_integral < self.cross_track_integral_bottom_cutoff:
            self.cross_track_integral = self.cross_track_integral_bottom_cutoff

        if self.heading_integral > self.heading_integral_top_cutoff:
            self.heading_integral = self.heading_integral_top_cutoff
        if self.heading_integral < self.heading_integral_bottom_cutoff:
            self.heading_integral = self.heading_integral_bottom_cutoff

        if abs(self.cross_track_err) <= 0.011:       # TODO: replace '<= 0.011' by '< delta_d' (but delta_d might need to be sent by the lane_filter_node.py or even lane_filter.py)
            self.cross_track_integral = 0
        if abs(self.heading_err) <= 0.051:           # TODO: replace '<= 0.051' by '< delta_phi' (but delta_phi might need to be sent by the lane_filter_node.py or even lane_filter.py)
            self.heading_integral = 0
        if np.sign(self.cross_track_err) != np.sign(prev_cross_track_err):      # sign of error changed => error passed zero
            self.cross_track_integral = 0
        if np.sign(self.heading_err) != np.sign(prev_heading_err):      # sign of error changed => error passed zero
            self.heading_integral = 0
        if self.wheels_cmd_executed.vel_right == 0 and self.wheels_cmd_executed.vel_left == 0:    # if actual velocity sent to the motors is zero
            self.cross_track_integral = 0
            self.heading_integral = 0

        omega_feedforward = self.v_bar * self.velocity_to_m_per_s * pose_msg.curvature_ref * 2 * math.pi
        if self.main_pose_source == "lane_filter" and not self.use_feedforward_part:
            omega_feedforward = 0

        omega =  self.k_d * self.cross_track_err + self.k_theta * self.heading_err
        omega -= self.k_Id * self.cross_track_integral
        omega -= self.k_Iphi * self.heading_integral
        omega +=  ( omega_feedforward) * self.omega_to_rad_per_s

        self.omega_max_radius_limitation = self.v_bar * self.velocity_to_m_per_s / self.min_radius * 2 * math.pi * self.omega_to_rad_per_s
        self.omega_max = min(self.actuator_limits.omega, self.omega_max_radius_limitation)

        if omega > self.omega_max:
            self.cross_track_integral -= self.cross_track_err * dt
            self.heading_integral -= self.heading_err * dt
            car_control_msg.omega = self.omega_max
        else:
            car_control_msg.omega = omega

        if car_control_msg.v > self.actuator_limits.v:
            car_control_msg.v = self.actuator_limits.v

<<<<<<< HEAD
        if math.fabs(self.cross_track_err) > self.d_thres:
            rospy.logerr("inside threshold ")
            self.cross_track_err = self.cross_track_err / math.fabs(self.cross_track_err) * self.d_thres

        currentMillis = int(round(time.time() * 1000))

        if self.last_ms is not None:
            dt = (currentMillis - self.last_ms) / 1000.0
            self.cross_track_integral += self.cross_track_err * dt
            self.heading_integral += self.heading_err * dt

        if self.cross_track_integral > 0.3:
            rospy.loginfo("you're greater 0.3")
            self.cross_track_integral = 0.3
        if self.cross_track_integral < -0.3:
            rospy.loginfo("youre smaller -0.3")
            self.cross_track_integral = -0.3

        if self.heading_integral < -1.2:
            self.heading_integral = -1.2
        if self.heading_integral > 1.2:
            self.heading_integral = 1.2

        if abs(self.cross_track_err) <= 0.011:       # TODO: replace '<= 0.011' by '< delta_d' (but delta_d might need to be sent by the lane_filter_node.py or even lane_filter.py)
            self.cross_track_integral = 0
        if abs(self.heading_err) <= 0.051:           # TODO: replace '<= 0.051' by '< delta_phi' (but delta_phi might need to be sent by the lane_filter_node.py or even lane_filter.py)
            self.heading_integral = 0
        if np.sign(self.cross_track_err) != np.sign(prev_cross_track_err):
            self.cross_track_integral = 0
        if np.sign(self.heading_err) != np.sign(prev_heading_err):
            self.heading_integral = 0
        if self.wheels_cmd_executed.vel_right == 0 and self.wheels_cmd_executed.vel_left == 0:
            self.cross_track_integral = 0
            self.heading_integral = 0

        # if velocity_of_actual_motor_comand == 0:       # TODO: get this velocity that is actually sent to the motors and plug in here
        #     self.cross_track_integral = 0
        #     self.heading_integral = 0


        # if self.curve_inner:
        #     self.curvature  = self.curvature_inner
        # else:
        #     self.curvature = self.curvature_outer
        omega_feedforward = self.v_bar * self.velocity_to_m_per_s * lane_pose_msg.curvature * 2 * math.pi
        if self.turn_off_feedforward_part:
            omega_feedforward = 0

        omega =  self.k_d * self.cross_track_err + self.k_theta * self.heading_err
        # rospy.loginfo("P-Control: " + str(car_control_msg.omega))
        # rospy.loginfo("Adjustment: " + str(-self.k_Id * self.cross_track_integral))
        omega -= self.k_Id * self.cross_track_integral
        omega -= self.k_Iphi * self.heading_integral
        omega +=  ( omega_feedforward) * self.omega_to_rad_per_s

        ### omega_max_actuator_params = .....  # TODO: complete (based on parameters from self.actuator_params)
        ### omega_max_radius_limitation = .....  # TODO: complete (based on radius limitation)
        ### self.omega_max = min(omega_max_actuator_params, omega_max_radius_limitation)

        if omega > self.omega_max:
            self.cross_track_integral -= self.cross_track_err * dt
            self.heading_integral -= self.heading_err * dt
            ### if omega > omega_max_radius_limitation:
            ###     car_control_msg.omega = omega_max_radius_limitation
        else:
            car_control_msg.omega = omega

        # if not self.incurvature:
        #     if self.heading_err > 0.3:
        #         self.incurvature = True
        #         rospy.set_param('~incurvature',True)
        #     car_control_msg.omega -= self.k_Id * self.cross_track_integral
        #     car_control_msg.omega -= self.k_Iphi * self.heading_integral #*self.steer_gain #Right stick H-axis. Right is negative
        # else:
        #     if self.curve_inner:
        #         time_incurve = 1
        #     else:
        #         time_incurve = 3
        #     if (rospy.Time.now().secs - self.time_start_curve) > time_incurve:   #TODO fix 5 to a time in curvature with v and d
        #         rospy.set_param('~incurvature',False)
        #         self.incurvature = False
        #     rospy.loginfo("incurvature : ")
        #     car_control_msg.omega +=  ( omega_feedforward) * self.omega_to_rad_per_s
        # rospy.loginfo("kid : " + str(self.k_Id))
        # rospy.loginfo("Kd : " + str(self.k_d))
        #rospy.loginfo("k_Iphi * heading : " + str(self.k_Iphi * self.heading_integral))
        # rospy.loginfo("k_Iphi :" + str(self.k_Iphi))
        # rospy.loginfo("Ktheta : " + str(self.k_theta))
        # rospy.loginfo("incurvature : " + str(self.incurvature))
        # rospy.loginfo("cross_track_err : " + str(self.cross_track_err))
        # rospy.loginfo("heading_err : " + str(self.heading_err))
        #rospy.loginfo("Ktheta : Versicherung")
        rospy.loginfo("lane_pose_msg.curvature: " + str(lane_pose_msg.curvature))
        rospy.loginfo("heading_err: " + str(self.heading_err))
        rospy.loginfo("heading_integral: " + str(self.heading_integral))
        rospy.loginfo("cross_track_err: " + str(self.cross_track_err))
        rospy.loginfo("cross_track_integral: " + str(self.cross_track_integral))
        rospy.loginfo("turn_off_feedforward_part: " + str(self.turn_off_feedforward_part))
        # rospy.loginfo("actuator_params.gain: " + str(self.actuator_params.gain))
        # rospy.loginfo("actuator_params.trim: " + str(self.actuator_params.trim))
        # rospy.loginfo("actuator_params.baseline: " + str(self.actuator_params.baseline))
        # rospy.loginfo("actuator_params.radius: " + str(self.actuator_params.radius))
        # rospy.loginfo("actuator_params.k: " + str(self.actuator_params.k))
        # rospy.loginfo("actuator_params.limit: " + str(self.actuator_params.limit))
=======
        if car_control_msg.v == 0:
            car_control_msg.omega = 0
>>>>>>> 5f0c8d0b

        # rospy.loginfo("pose_msg.curvature_ref: " + str(pose_msg.curvature_ref))
        # rospy.loginfo("heading_err: " + str(self.heading_err))
        # rospy.loginfo("heading_integral: " + str(self.heading_integral))
        # rospy.loginfo("cross_track_err: " + str(self.cross_track_err))
        # rospy.loginfo("cross_track_integral: " + str(self.cross_track_integral))
        # rospy.loginfo("use_feedforward_part: " + str(self.use_feedforward_part))
        # rospy.loginfo("fsm_state in lane_controller_node: " + str(self.fsm_state))
        self.publishCmd(car_control_msg)
        self.last_ms = currentMillis


if __name__ == "__main__":
    rospy.init_node("lane_controller_node",anonymous=False) #adapted to sonjas default file
    lane_control_node = lane_controller()
    rospy.spin()<|MERGE_RESOLUTION|>--- conflicted
+++ resolved
@@ -2,16 +2,10 @@
 import rospy
 import math
 import numpy as np
-<<<<<<< HEAD
-from duckietown_msgs.msg import Twist2DStamped, LanePose, WheelsCmdStamped, ActuatorParameters, BoolStamped
-import time
-####JULIEN from duckietown_msgs.msg import LaneCurvature
-=======
 from duckietown_msgs.msg import Twist2DStamped, LanePose, WheelsCmdStamped, BoolStamped, FSMState
 import time
 
 
->>>>>>> 5f0c8d0b
 class lane_controller(object):
     def __init__(self):
         self.node_name = rospy.get_name()
@@ -19,42 +13,11 @@
         self.last_ms = None
         self.pub_counter = 0
 
+        # Setup parameters
+        self.setGains()
+
         # Publicaiton
         self.pub_car_cmd = rospy.Publisher("~car_cmd", Twist2DStamped, queue_size=1)
-<<<<<<< HEAD
-        self.pub_actuator_params_received = rospy.Publisher("~actuator_params_received", BoolStamped, queue_size=1)
-        self.pub_radius_limit = rospy.Publisher("~radius_limit", BoolStamped, queue_size=1)
-
-        # Subscription
-        # TODO: set normal_use False for using your topic
-        normal_use = True
-        if normal_use:
-            self.sub_lane_reading = rospy.Subscriber("~lane_pose", LanePose, self.cbPose, queue_size=1)
-        else:
-            # TODO: add your own subscriber here by modifying topic, choose from lane_pose_obstacle_avoidance,lane_pose_parking, implicit_coordination_velocity,lane_pose_intersection_navigation
-            #self.sub_lane_reading = rospy.Subscriber("~lane_pose_intersection_navigation", LanePose, self.cbPose, queue_size=1)
-            self.sub_lane_reading = rospy.Subscriber("~yourtopic", LanePose, self.cbPose, queue_size=1)
-
-        self.sub_wheels_cmd_executed = rospy.Subscriber("~wheels_cmd_executed", WheelsCmdStamped, self.updateWheelsCmdExecuted, queue_size=1)
-        self.sub_actuator_params = rospy.Subscriber("~actuator_params", ActuatorParameters, self.updateActuatorParameters, queue_size=1)
-
-        robot_name = rospy.get_param("~veh", "")  # ToDo Controllers: potentially update param to get the robot name
-        self.sub_topic = '/{}/obstacle_avoidance_active_flag'.format(robot_name)
-        self.subscriber = rospy.Subscriber(self.sub_topic, bool, self.obstacleFlagCallback)
-
-        self.sub_topic = '/{}/obst_avoid/d_target'.format(robot_name)
-        self.subscriber = rospy.Subscriber(self.sub_topic, Float32,
-                                           self.obstAvoidDUpdate)  # Absolute value, with 0 on center line
-
-        self.sub_topic = '/obstacle_emergency_stop_flag'.format(robot_name)
-        self.subscriber = rospy.Subscriber(self.sub_topic, Bool, self.obstEmergBrakeUpdate)
-
-        #####JULIEN self.sub_curvature = rospy.Subscriber("~curvature", LaneCurvature, self.cbCurve, queue_size=1)
-        #####JULIEN self.k_forward = 0.0
-
-        # Setup parameters
-        self.setGains()
-=======
         self.pub_actuator_limits_received = rospy.Publisher("~actuator_limits_received", BoolStamped, queue_size=1)
         self.pub_radius_limit = rospy.Publisher("~radius_limit", BoolStamped, queue_size=1)
 
@@ -90,7 +53,6 @@
         self.msg_radius_limit = BoolStamped()
         self.msg_radius_limit.data = self.use_radius_limit
         self.pub_radius_limit.publish(self.msg_radius_limit)
->>>>>>> 5f0c8d0b
 
         # safe shutdown
         rospy.on_shutdown(self.custom_shutdown)
@@ -107,34 +69,7 @@
         return value
     
 
-    def obstacleFlagCallback(self, obstacleFlagUpdate):
-        self.object_detected = obstacleFlagUpdate
-
-    def obstAvoidDUpdate(self, dUpdate):
-        self.d_ref = dUpdate
-
-    def obstEmergBrakeUpdate(self, brakeUpdate):
-        #ToDo: Emergency Brake Flag
-        # self.emergencybrake = brakeUpdate
-
-
     def setGains(self):
-<<<<<<< HEAD
-        v_bar = 0.5 # nominal speed, 0.5m/s
-        k_theta = -2.0
-        k_d = - (k_theta ** 2) / ( 4.0 * v_bar)
-        theta_thres = math.pi / 6
-        d_thres = math.fabs(k_theta / k_d) * theta_thres
-        d_offset = 0.0
-        d_ref = 0.0
-        phi_ref = 0.0
-        object_detected = False
-
-        # incurvature = False
-        # curve_inner = False
-        k_Id = 2.5
-        k_Iphi = 1.25
-=======
         v_bar_fallback = 0.5 # nominal speed, 0.5m/s
         k_theta_fallback = -2.0
         k_d_fallback = - (k_theta_fallback ** 2) / ( 4.0 * v_bar_fallback)
@@ -144,52 +79,10 @@
 
         k_Id_fallback = 2.5
         k_Iphi_fallback = 1.25
->>>>>>> 5f0c8d0b
         self.cross_track_err = 0
         self.heading_err = 0
         self.cross_track_integral = 0
         self.heading_integral = 0
-<<<<<<< HEAD
-        self.time_start_curve = 0
-        turn_off_feedforward_part = True
-        self.wheels_cmd_executed = WheelsCmdStamped()
-
-        self.actuator_params = ActuatorParameters()
-        self.actuator_params.gain = 0.0
-        self.actuator_params.trim = 0.0
-        self.actuator_params.baseline = 0.0
-        self.actuator_params.radius = 0.0
-        self.actuator_params.k = 0.0
-        self.actuator_params.limit = 0.0
-        self.omega_max = 999.0     # TODO: change!
-
-        self.use_radius_limit = True
-
-        # overwrites some of the above set default values (the ones that are already defined in the corresponding yaml-file)
-        self.v_bar = self.setupParameter("~v_bar",v_bar) # Linear velocity
-        # FIXME: AC aug'17: are these inverted?
-        self.k_d = self.setupParameter("~k_d",k_d) # P gain for theta
-        self.k_theta = self.setupParameter("~k_theta",k_theta) # P gain for d
-        self.d_thres = self.setupParameter("~d_thres",d_thres) # Cap for error in d
-        self.theta_thres = self.setupParameter("~theta_thres",theta_thres) # Maximum desire theta
-        self.d_offset = self.setupParameter("~d_offset",d_offset) # a configurable offset from the lane position
-        self.d_ref =  self.setupParameter("~d_ref",d_ref)
-        self.phi_ref = self.setupParameter("~phi_ref", phi_ref)
-        self.object_detected = self.setupParameter("~object_detected",object_detected) # object detected flag
-
-
-
-        self.k_Id = self.setupParameter("~k_Id", k_Id)
-        self.k_Iphi = self.setupParameter("~k_Iphi",k_Iphi)
-        self.turn_off_feedforward_part = self.setupParameter("~turn_off_feedforward_part",turn_off_feedforward_part)
-        # self.incurvature = self.setupParameter("~incurvature",incurvature)
-        # self.curve_inner = self.setupParameter("~curve_inner",curve_inner)
-        self.use_radius_limit = self.setupParameter("~use_radius_limit", self.use_radius_limit)
-
-        self.msg_radius_limit = BoolStamped()
-        self.msg_radius_limit.data = self.use_radius_limit
-        self.pub_radius_limit.publish(self.msg_radius_limit)
-=======
         self.cross_track_integral_top_cutoff = 0.3
         self.cross_track_integral_bottom_cutoff = -0.3
         self.heading_integral_top_cutoff = 1.2
@@ -234,7 +127,6 @@
 
         self.v_ref_possible["default"] = self.v_bar
 
->>>>>>> 5f0c8d0b
 
     def getGains_event(self, event):
         v_bar = rospy.get_param("~v_bar")
@@ -243,27 +135,14 @@
         d_thres = rospy.get_param("~d_thres")
         theta_thres = rospy.get_param("~theta_thres")
         d_offset = rospy.get_param("~d_offset")
-<<<<<<< HEAD
-        d_ref = rospy.get_param("~d_ref")
-        phi_ref = rospy.get_param("~phi_ref")
         use_radius_limit = rospy.get_param("~use_radius_limit")
-        object_detected = rospy.get_param("~object_detected")
-=======
-        use_radius_limit = rospy.get_param("~use_radius_limit")
->>>>>>> 5f0c8d0b
 
         #FeedForward
         self.velocity_to_m_per_s = 0.67 # TODO: change according to information from team System ID!
         self.omega_to_rad_per_s = 0.45
         self.curvature_outer = 1 / (0.39)
         self.curvature_inner = 1 / 0.175
-<<<<<<< HEAD
-        # incurvature = rospy.get_param("~incurvature") # TODO remove after estimator is introduced
-        # curve_inner = rospy.get_param("~curve_inner") # TODO remove after estimator is introduced
-        turn_off_feedforward_part = rospy.get_param("~turn_off_feedforward_part")
-=======
         use_feedforward_part = rospy.get_param("~use_feedforward_part")
->>>>>>> 5f0c8d0b
 
         k_Id = rospy.get_param("~k_Id")
         k_Iphi = rospy.get_param("~k_Iphi")
@@ -271,50 +150,26 @@
             rospy.loginfo("ADJUSTED I GAIN")
             self.cross_track_integral = 0
             self.k_Id = k_Id
-<<<<<<< HEAD
-        params_old = (self.v_bar, self.k_d,self.k_theta,self.d_thres,self.theta_thres, self.d_offset, self.d_ref, self.phi_ref, self.k_Id, self.k_Iphi, self.turn_off_feedforward_part, self.use_radius_limit, self.object_detected)
-        params_new = (v_bar, k_d,k_theta,d_thres,theta_thres, d_offset, d_ref, phi_ref, k_Id, k_Iphi, turn_off_feedforward_part, use_radius_limit, object_detected)
+        params_old = (self.v_bar,self.k_d,self.k_theta,self.d_thres,self.theta_thres, self.d_offset, self.k_Id, self.k_Iphi, self.use_feedforward_part, self.use_radius_limit)
+        params_new = (v_bar,k_d,k_theta,d_thres,theta_thres, d_offset, k_Id, k_Iphi, use_feedforward_part, use_radius_limit)
 
         if params_old != params_new:
             rospy.loginfo("[%s] Gains changed." %(self.node_name))
-            #rospy.loginfo("old gains, v_var %f, k_d %f, k_theta %f, theta_thres %f, d_thres %f, d_offset %f" %(params_old))
-            #rospy.loginfo("new gains, v_var %f, k_d %f, k_theta %f, theta_thres %f, d_thres %f, d_offset %f" %(params_new))
-=======
-        params_old = (self.v_bar,self.k_d,self.k_theta,self.d_thres,self.theta_thres, self.d_offset, self.k_Id, self.k_Iphi, self.use_feedforward_part, self.use_radius_limit)
-        params_new = (v_bar,k_d,k_theta,d_thres,theta_thres, d_offset, k_Id, k_Iphi, use_feedforward_part, use_radius_limit)
-
-        if params_old != params_new:
-            rospy.loginfo("[%s] Gains changed." %(self.node_name))
->>>>>>> 5f0c8d0b
             self.v_bar = v_bar
             self.k_d = k_d
             self.k_theta = k_theta
             self.d_thres = d_thres
-            self.d_ref = d_ref
-            self.phi_ref = phi_ref
             self.theta_thres = theta_thres
             self.d_offset = d_offset
             self.k_Id = k_Id
             self.k_Iphi = k_Iphi
-<<<<<<< HEAD
-            self.turn_off_feedforward_part = turn_off_feedforward_part
-            self.object_detected = object_detected
-=======
             self.use_feedforward_part = use_feedforward_part
->>>>>>> 5f0c8d0b
 
             if use_radius_limit != self.use_radius_limit:
                 self.use_radius_limit = use_radius_limit
                 self.msg_radius_limit.data = self.use_radius_limit
                 self.pub_radius_limit.publish(self.msg_radius_limit)
 
-<<<<<<< HEAD
-            # if incurvature != self.incurvature and incurvature:
-            #     self.time_start_curve = rospy.Time.now().secs
-
-            # self.incurvature = incurvature
-            # self.curve_inner = curve_inner
-=======
 
     # FSM
     def cbSwitch(self,fsm_switch_msg):
@@ -381,27 +236,12 @@
 
         if self.pose_msg != self.prev_pose_msg and self.pose_initialized:
             self.cbPose(self.pose_msg)
->>>>>>> 5f0c8d0b
 
 
     def updateWheelsCmdExecuted(self, msg_wheels_cmd):
         self.wheels_cmd_executed = msg_wheels_cmd
 
 
-<<<<<<< HEAD
-    def updateActuatorParameters(self, msg_actuator_params):
-        self.actuator_params = msg_actuator_params
-        rospy.loginfo("actuator_params updated to: ")
-        rospy.loginfo("actuator_params.gain: " + str(self.actuator_params.gain))
-        rospy.loginfo("actuator_params.trim: " + str(self.actuator_params.trim))
-        rospy.loginfo("actuator_params.baseline: " + str(self.actuator_params.baseline))
-        rospy.loginfo("actuator_params.radius: " + str(self.actuator_params.radius))
-        rospy.loginfo("actuator_params.k: " + str(self.actuator_params.k))
-        rospy.loginfo("actuator_params.limit: " + str(self.actuator_params.limit))
-        msg_actuator_params_received = BoolStamped()
-        msg_actuator_params_received.data = True
-        self.pub_actuator_params_received.publish(msg_actuator_params_received)
-=======
     def updateActuatorLimits(self, msg_actuator_limits):
         self.actuator_limits = msg_actuator_limits
         rospy.loginfo("actuator limits updated to: ")
@@ -410,7 +250,6 @@
         msg_actuator_limits_received = BoolStamped()
         msg_actuator_limits_received.data = True
         self.pub_actuator_limits_received.publish(msg_actuator_limits_received)
->>>>>>> 5f0c8d0b
 
 
     def custom_shutdown(self):
@@ -431,37 +270,9 @@
     def publishCmd(self, car_cmd_msg):
         self.pub_car_cmd.publish(car_cmd_msg)
 
-<<<<<<< HEAD
-    ##JULIEN
-    #def cbCurve(self, msg):
-    #    curvetype = msg.curvetype
-    #    if curvetype == LaneCurvature.LEFT:
-    #        self.k_forward = ...
-    #    if curvetype == LaneCurvature.RIGHT:
-    #        self.k_forward = ...
-    #    if curvetype == LaneCurvature.STRAIGHT:
-    #        self.k_forward = 0.0
-
-    ###TODO SAVIORS
-
-
-    def cbPose(self, lane_pose_msg):
-        self.lane_reading = lane_pose_msg
-
-       # self.d_target_pub = rospy.Publisher(self.pub_topic, Float32, queue_size=1)
-
-        #if self.object_detected:   # if object is detected (TRUE)
-            #self.d_ref = 0.02 # set d_ref here, LanePose message from saviors
-            # negetive value: moves towards right line
-            # positive value: moves towards left line
-
-        ###END TODO
-
-=======
 
     def cbPose(self, pose_msg):
         self.lane_reading = pose_msg
->>>>>>> 5f0c8d0b
         # Calculating the delay image processing took
         timestamp_now = rospy.Time.now()
         image_delay_stamp = timestamp_now - self.lane_reading.header.stamp
@@ -471,13 +282,8 @@
 
         prev_cross_track_err = self.cross_track_err
         prev_heading_err = self.heading_err
-<<<<<<< HEAD
-        self.cross_track_err = lane_pose_msg.d - self.d_offset - self.d_ref
-        self.heading_err = lane_pose_msg.phi - self.phi_ref
-=======
         self.cross_track_err = pose_msg.d - self.d_offset
         self.heading_err = pose_msg.phi
->>>>>>> 5f0c8d0b
 
         car_control_msg = Twist2DStamped()
         car_control_msg.header = pose_msg.header
@@ -538,115 +344,8 @@
         if car_control_msg.v > self.actuator_limits.v:
             car_control_msg.v = self.actuator_limits.v
 
-<<<<<<< HEAD
-        if math.fabs(self.cross_track_err) > self.d_thres:
-            rospy.logerr("inside threshold ")
-            self.cross_track_err = self.cross_track_err / math.fabs(self.cross_track_err) * self.d_thres
-
-        currentMillis = int(round(time.time() * 1000))
-
-        if self.last_ms is not None:
-            dt = (currentMillis - self.last_ms) / 1000.0
-            self.cross_track_integral += self.cross_track_err * dt
-            self.heading_integral += self.heading_err * dt
-
-        if self.cross_track_integral > 0.3:
-            rospy.loginfo("you're greater 0.3")
-            self.cross_track_integral = 0.3
-        if self.cross_track_integral < -0.3:
-            rospy.loginfo("youre smaller -0.3")
-            self.cross_track_integral = -0.3
-
-        if self.heading_integral < -1.2:
-            self.heading_integral = -1.2
-        if self.heading_integral > 1.2:
-            self.heading_integral = 1.2
-
-        if abs(self.cross_track_err) <= 0.011:       # TODO: replace '<= 0.011' by '< delta_d' (but delta_d might need to be sent by the lane_filter_node.py or even lane_filter.py)
-            self.cross_track_integral = 0
-        if abs(self.heading_err) <= 0.051:           # TODO: replace '<= 0.051' by '< delta_phi' (but delta_phi might need to be sent by the lane_filter_node.py or even lane_filter.py)
-            self.heading_integral = 0
-        if np.sign(self.cross_track_err) != np.sign(prev_cross_track_err):
-            self.cross_track_integral = 0
-        if np.sign(self.heading_err) != np.sign(prev_heading_err):
-            self.heading_integral = 0
-        if self.wheels_cmd_executed.vel_right == 0 and self.wheels_cmd_executed.vel_left == 0:
-            self.cross_track_integral = 0
-            self.heading_integral = 0
-
-        # if velocity_of_actual_motor_comand == 0:       # TODO: get this velocity that is actually sent to the motors and plug in here
-        #     self.cross_track_integral = 0
-        #     self.heading_integral = 0
-
-
-        # if self.curve_inner:
-        #     self.curvature  = self.curvature_inner
-        # else:
-        #     self.curvature = self.curvature_outer
-        omega_feedforward = self.v_bar * self.velocity_to_m_per_s * lane_pose_msg.curvature * 2 * math.pi
-        if self.turn_off_feedforward_part:
-            omega_feedforward = 0
-
-        omega =  self.k_d * self.cross_track_err + self.k_theta * self.heading_err
-        # rospy.loginfo("P-Control: " + str(car_control_msg.omega))
-        # rospy.loginfo("Adjustment: " + str(-self.k_Id * self.cross_track_integral))
-        omega -= self.k_Id * self.cross_track_integral
-        omega -= self.k_Iphi * self.heading_integral
-        omega +=  ( omega_feedforward) * self.omega_to_rad_per_s
-
-        ### omega_max_actuator_params = .....  # TODO: complete (based on parameters from self.actuator_params)
-        ### omega_max_radius_limitation = .....  # TODO: complete (based on radius limitation)
-        ### self.omega_max = min(omega_max_actuator_params, omega_max_radius_limitation)
-
-        if omega > self.omega_max:
-            self.cross_track_integral -= self.cross_track_err * dt
-            self.heading_integral -= self.heading_err * dt
-            ### if omega > omega_max_radius_limitation:
-            ###     car_control_msg.omega = omega_max_radius_limitation
-        else:
-            car_control_msg.omega = omega
-
-        # if not self.incurvature:
-        #     if self.heading_err > 0.3:
-        #         self.incurvature = True
-        #         rospy.set_param('~incurvature',True)
-        #     car_control_msg.omega -= self.k_Id * self.cross_track_integral
-        #     car_control_msg.omega -= self.k_Iphi * self.heading_integral #*self.steer_gain #Right stick H-axis. Right is negative
-        # else:
-        #     if self.curve_inner:
-        #         time_incurve = 1
-        #     else:
-        #         time_incurve = 3
-        #     if (rospy.Time.now().secs - self.time_start_curve) > time_incurve:   #TODO fix 5 to a time in curvature with v and d
-        #         rospy.set_param('~incurvature',False)
-        #         self.incurvature = False
-        #     rospy.loginfo("incurvature : ")
-        #     car_control_msg.omega +=  ( omega_feedforward) * self.omega_to_rad_per_s
-        # rospy.loginfo("kid : " + str(self.k_Id))
-        # rospy.loginfo("Kd : " + str(self.k_d))
-        #rospy.loginfo("k_Iphi * heading : " + str(self.k_Iphi * self.heading_integral))
-        # rospy.loginfo("k_Iphi :" + str(self.k_Iphi))
-        # rospy.loginfo("Ktheta : " + str(self.k_theta))
-        # rospy.loginfo("incurvature : " + str(self.incurvature))
-        # rospy.loginfo("cross_track_err : " + str(self.cross_track_err))
-        # rospy.loginfo("heading_err : " + str(self.heading_err))
-        #rospy.loginfo("Ktheta : Versicherung")
-        rospy.loginfo("lane_pose_msg.curvature: " + str(lane_pose_msg.curvature))
-        rospy.loginfo("heading_err: " + str(self.heading_err))
-        rospy.loginfo("heading_integral: " + str(self.heading_integral))
-        rospy.loginfo("cross_track_err: " + str(self.cross_track_err))
-        rospy.loginfo("cross_track_integral: " + str(self.cross_track_integral))
-        rospy.loginfo("turn_off_feedforward_part: " + str(self.turn_off_feedforward_part))
-        # rospy.loginfo("actuator_params.gain: " + str(self.actuator_params.gain))
-        # rospy.loginfo("actuator_params.trim: " + str(self.actuator_params.trim))
-        # rospy.loginfo("actuator_params.baseline: " + str(self.actuator_params.baseline))
-        # rospy.loginfo("actuator_params.radius: " + str(self.actuator_params.radius))
-        # rospy.loginfo("actuator_params.k: " + str(self.actuator_params.k))
-        # rospy.loginfo("actuator_params.limit: " + str(self.actuator_params.limit))
-=======
         if car_control_msg.v == 0:
             car_control_msg.omega = 0
->>>>>>> 5f0c8d0b
 
         # rospy.loginfo("pose_msg.curvature_ref: " + str(pose_msg.curvature_ref))
         # rospy.loginfo("heading_err: " + str(self.heading_err))
