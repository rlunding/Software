--- conflicted
+++ resolved
@@ -1,12 +1,6 @@
-<<<<<<< HEAD
 import kmeans
 
-class AntiInstagram():
-=======
-
-
 class AntiInstagram(object):
->>>>>>> b2e98a04
 	def __init__(self):
 		self.num_colors = 3
 		self.ideal_colors = [[0, 0, 0], [0, 255, 255], [255, 255, 255]]
@@ -17,15 +11,7 @@
 
 
 	def applyTransformation(self,image):
-<<<<<<< HEAD
 		corrected_image = scaleandshift(img,self.scale,self.shift)
-=======
-
-
-
-
-
->>>>>>> b2e98a04
 		return corrected_image
 
 	def calculateTransform(self,image):
