<launch>
    <arg name="veh" doc="name of vehicle"/>
		<arg name="local" default="false"/>
<<<<<<< HEAD
		<group ns="$(arg veh)">
			<node name="implicit_coordination" pkg="implicit_coord" type="implicit.py" output="screen">

			<!-- Setup parameters -->
			<!-- <param name="~pub_timestep" value="0.5"/> -->
			<!-- Remapping topics -->
			</node>
		</group>
		<remap from="vehicle_detection_node/image" to="camera_node//image/compressed" />
		<include file="$(find vehicle_detection)/launch/vehicle_detection_node.launch">
=======
		<node name="implicit_coordination" pkg="implicit_coord" type="implicit.py" output="screen">
		<group ns="$(arg veh)">
		<!-- Setup parameters -->
		<!-- <param name="~pub_timestep" value="0.5"/> -->
		<!-- Remapping topics -->

		</node>
		<remap from="vehicle_detection_node/image" to="camera_node/image/compressed" />
		<remap from="implicit_coordination/vehicle_detection" to="vehicle_filter_node/pose" />
		<include file="$(find duckietown)/launch/vehicle_camera_detection_filter_control.launch">
>>>>>>> f7adbe1f
				<arg name="veh" value="$(arg veh)"/>
				<arg name="local" value="$(arg local)"/>
		</include>
</launch><|MERGE_RESOLUTION|>--- conflicted
+++ resolved
@@ -1,29 +1,17 @@
 <launch>
     <arg name="veh" doc="name of vehicle"/>
 		<arg name="local" default="false"/>
-<<<<<<< HEAD
 		<group ns="$(arg veh)">
-			<node name="implicit_coordination" pkg="implicit_coord" type="implicit.py" output="screen">
+			<node name="implicit_coordination" pkg="implicit_coordination" type="implicit.py" output="screen">
 
 			<!-- Setup parameters -->
 			<!-- <param name="~pub_timestep" value="0.5"/> -->
 			<!-- Remapping topics -->
+			<remap from="vehicle_detection_node/image" to="camera_node/image/compressed" />
+			<remap from="vehicle_detection_node/detection" to="vehicle_filter_node/pose" />
 			</node>
 		</group>
-		<remap from="vehicle_detection_node/image" to="camera_node//image/compressed" />
-		<include file="$(find vehicle_detection)/launch/vehicle_detection_node.launch">
-=======
-		<node name="implicit_coordination" pkg="implicit_coord" type="implicit.py" output="screen">
-		<group ns="$(arg veh)">
-		<!-- Setup parameters -->
-		<!-- <param name="~pub_timestep" value="0.5"/> -->
-		<!-- Remapping topics -->
-
-		</node>
-		<remap from="vehicle_detection_node/image" to="camera_node/image/compressed" />
-		<remap from="implicit_coordination/vehicle_detection" to="vehicle_filter_node/pose" />
 		<include file="$(find duckietown)/launch/vehicle_camera_detection_filter_control.launch">
->>>>>>> f7adbe1f
 				<arg name="veh" value="$(arg veh)"/>
 				<arg name="local" value="$(arg local)"/>
 		</include>
