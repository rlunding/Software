--- conflicted
+++ resolved
@@ -15,8 +15,8 @@
 	<arg name="line_detector_param_file_name" default="$(arg param_file_name)"/>
 	<arg name="intersectionType" />
 	<!-- end basic args -->
-
-<!-- the things that are "on" by default:
+ 
+<!-- the things that are "on" by default: 
  - camera stack (raw imagery defaults to false)
  - wheels stack
  - joystick stack
@@ -82,7 +82,7 @@
 	<arg name="/navigation/intersection_control" default="false"/>
 	<arg name="/navigation/intersection_navigation" default="true"/>
 	<arg name="/navigation/intersection_localisation" default="true"/>
-	
+
 	<arg name="/navigation/apriltags_random" default="true"/>
 	<arg name="/navigation/random_sr_turns" default="false"/>
 	<arg name="/navigation/graph_planner" default="false"/>
@@ -100,11 +100,11 @@
 	<arg name="/localization/gui" default="false"/>
 
 	<!-- end switch args -->
-
+	
 	<!-- Enable statistics -->
 	<param name="enable_statistics" value="$(arg statistics)"/>
 
-	<!-- Start Camera -->
+	<!-- Start Camera -->  
 	<group if="$(arg camera)">
 		<include  file="$(find pi_camera)/launch/camera_node.launch">
 			<arg name="veh" value="$(arg veh)"/>
@@ -178,7 +178,7 @@
 			<arg name="veh" value="$(arg veh)"/>
 		</include>
 
-
+	 
 	</group>
 
 	<!-- End Wheels -->
@@ -223,14 +223,14 @@
 		<!-- FSM -->
 		<!-- no remapping for FSM - full topic names specified in params yaml -->
 		<include file="$(find fsm)/launch/fsm_node.launch">
-			<arg name="veh" value="$(arg veh)"/>
-			<arg name="config" value="$(arg config)"/>
-			<arg name="param_file_name" value="$(arg fsm_file_name)"/>
+			<arg name="veh" value="$(arg veh)"/>        
+			<arg name="config" value="$(arg config)"/>        
+			<arg name="param_file_name" value="$(arg fsm_file_name)"/>        
 		</include>
 
 		<!-- car_cmd_switch_node -->
 		<!-- no remappings for car_cmd_switch - full topic names specified in params yaml -->
-		<remap from="car_cmd_switch_node/cmd_lane_following" to="lane_controller_node/lane_control"/>
+		<remap from="car_cmd_switch_node/cmd_lane_following" to="lane_controller_node/lane_control"/> 
 		<!-- need either lots more of these or none of these -->
 		<include file="$(find dagu_car)/launch/car_cmd_switch_node.launch">
 			<arg name="veh" value="$(arg veh)"/>
@@ -261,9 +261,9 @@
 				<!-- NOTE: "line_detector_param_file_name" as special case -->
 				<arg name="param_file_name" value="$(arg line_detector_param_file_name)"/>
 				<arg name="verbose" value="$(arg verbose)" />
-			</include>
-		</group>
-
+			</include>	
+		</group>
+		
 		<!-- Ground projection -->
 		<group if="$(arg /lane_following/ground_projection)">
 			<include file="$(find ground_projection)/launch/ground_projection.launch">
@@ -278,7 +278,7 @@
 			  </include>
 			</group>
 		</group>
-
+	
 		<!-- Lane Filter -->
 		<group if="$(arg /lane_following/lane_filter)">
 		  <remap from="lane_filter_node/segment_list" to="ground_projection/lineseglist_out"/>
@@ -292,7 +292,7 @@
 		</group>
 
 		<!-- Stop Line Filter -->
-		<group if="$(arg /lane_following/stop_line_filter)">
+		<group if="$(arg /lane_following/stop_line_filter)">      
 			<remap from="stop_line_filter_node/lanewidth" to="lane_filter_node/lanewidth"/>
 			<remap from="stop_line_filter_node/lane_pose" to="lane_filter_node/lane_pose"/>
 			<remap from="stop_line_filter_node/segment_list" to="ground_projection/lineseglist_out"/>
@@ -306,14 +306,11 @@
 		<!-- Lane controller -->
 		<group if="$(arg /lane_following/lane_controller)">
 			<remap from="lane_controller_node/lane_pose" to="lane_filter_node/lane_pose"/>
-<<<<<<< HEAD
-=======
 			<remap from="lane_controller_node/lane_pose_intersection_navigation" to="intersection_navigation_node/lane_pose_intersection_navigation"/>
 			<remap from="fsm_node/mode" to="fsm_node/lane_pose_intersection_navigation"/>
 			<!-- <remap from="lane_controller_node/lane_pose_obstacle_avoidance" to="lane_filter_node/lane_pose_obstacle_avoidance"/> TODO: add correct node_name
 			<remap from="lane_controller_node/lane_pose_parking" to="lane_filter_node/lane_pose_parking"/>
 			<remap from="lane_controller_node/implicit_coordination_velocity" to="lane_filter_node/implicit_coordination_velocity"/> -->
->>>>>>> ca6fb6a0
 			<remap from="lane_controller_node/wheels_cmd_executed" to="wheels_driver_node/wheels_cmd_executed" />
 			<remap from="lane_controller_node/fsm_mode" to="fsm_node/mode" />
 			<remap from="lane_controller_node/actuator_limits" to="inverse_kinematics_node/actuator_limits" />
@@ -322,14 +319,14 @@
 			<include file="$(find lane_control)/launch/lane_controller_node.launch">
 				<arg name="veh" value="$(arg veh)"/>
 				<arg name="config" value="$(arg config)"/>
-				<arg name="param_file_name" value="$(arg param_file_name)"/>
+				<arg name="param_file_name" value="$(arg param_file_name)"/>        
 			</include>
 		</group>
 
 		<!-- Visualization -->
 		<group if="$(arg visualization)">
 			<include file="$(find lane_filter)/launch/lane_pose_visualizer_node.launch">
-				<arg name="veh" value="$(arg veh)"/>
+				<arg name="veh" value="$(arg veh)"/>		
 			</include>
 		</group>
 
@@ -338,7 +335,7 @@
 
 	<!-- Start Obstacle Avoidance -->
 	<group if="$(arg obstacle_avoidance)">
-
+		
 		<!-- Object Detection -->
 		<group if="$(arg /obstacle_avoidance/detection)">
 			<remap from="static_object_detector_node/image_raw" to="camera_node/image/raw"/>
@@ -368,7 +365,7 @@
 				<arg name="param_file_name" value="$(arg param_file_name)"/>
 			</include>
 		</group>
-	</group>
+	</group> 
 
 	<!-- Start Vehicle Avoidance -->
 	<group if="$(arg vehicle_avoidance)">
@@ -412,7 +409,7 @@
 		</group>
 	</group>
 	<!-- End Vehicle Avoidance -->
-
+	
 	<!-- Start April Tags -->
 	<group if="$(arg apriltags)">
 		<!-- AprilTags Detections -->
@@ -439,7 +436,7 @@
 
 	<!-- Start LEDs Detection -->
 	<group if="$(arg LED)">
-
+		
 
 		<!-- Detection -->
 		<group if="$(arg /LED/detector)">
@@ -458,16 +455,16 @@
 				<arg name="param_file_name" value="$(arg param_file_name)"/>
 			</include>
 		</group>
-
-		<remap from="led_pattern_switch_node/change_color_pattern" to="led_emitter_node/change_color_pattern" />
+		
+		<remap from="led_pattern_switch_node/change_color_pattern" to="led_emitter_node/change_color_pattern" />    
 		<group if="$(arg /LED/pattern_switch)">
 			<include file="$(find led_emitter)/launch/led_pattern_switch_node.launch">
 				<arg name="veh" value="$(arg veh)"/>
 				<arg name="config" value="$(arg config)"/>
 				<arg name="param_file_name" value="$(arg param_file_name)"/>
-			</include>
-		</group>
-
+			</include>    
+		</group>
+        
 		<group if="$(arg /LED/emitter)">
 			<include file="$(find led_emitter)/launch/led_emitter_node.launch">
 				<arg name="veh" value="$(arg veh)"/>
@@ -487,7 +484,7 @@
 				<arg name="intersectionType" value="$(arg intersectionType)" />
 			</include>
 		</group>
-
+		
 		<!-- Not launching visualization because it will crash on robot. Can be manually launched from laptop except that things weren't done right in the elemental launch files. Shoule be fixed -->
 	</group>
 
@@ -506,7 +503,7 @@
 				<arg name="param_file_name" value="$(arg param_file_name)"/>
 			</include>
 		</group>
-
+	 
 
 		<group if="$(arg /odometry_learning/learning)">
 			<!-- run the kinematics_learner_node -->
@@ -534,11 +531,10 @@
 		<!--the following remap is done through led_patter_switch_node -->
         <!--remap from="simple_coordinator_node/change_color_pattern" to="led_emitter_node/change_color_pattern" /-->
 		<include file="$(find veh_coordinator)/launch/simple_coordinator_node.launch">
-			<arg name="veh" value="$(arg veh)"/>
-			<arg name="config" value="$(arg config)"/>
-			<arg name="param_file_name" value="$(arg param_file_name)"/>
-            <arg name="intersectionType" value="$(arg intersectionType)" />
-<<<<<<< HEAD
+			<arg name="veh" value="$(arg veh)"/>        
+			<arg name="config" value="$(arg config)"/>        
+			<arg name="param_file_name" value="$(arg param_file_name)"/>    
+            <arg name="intersectionType" value="$(arg intersectionType)" />    
 		</include>
 	</group>
 
@@ -552,8 +548,6 @@
 				<!--remap from="simple_coordinator_node/change_color_pattern" to="led_emitter_node/change_color_pattern" /-->
 		<include file="$(find implicit_coordination)/launch/implicit.launch">
 			<arg name="veh" value="$(arg veh)"/>
-=======
->>>>>>> ca6fb6a0
 		</include>
 	</group>
 
@@ -573,7 +567,7 @@
 
 	<!-- Start Navigation -->
 	<group if="$(arg navigation)">
-
+		
 		<group if="$(arg /navigation/intersection_control)">
 			<!-- open loop intersection_controller -->
 			<remap from="open_loop_intersection_control_node/mode" to="fsm_node/mode"/>
@@ -581,20 +575,17 @@
 			<remap from="open_loop_intersection_control_node/stop_line_reading" to="stop_line_filter_node/stop_line_reading"/>
 			<remap from="open_loop_intersection_control_node/in_lane" to="lane_filter_node/in_lane"/>
 			<include file="$(find intersection_control)/launch/open_loop_intersection_controller_node.launch">
-				<arg name="veh" value="$(arg veh)"/>
-				<arg name="config" value="$(arg config)"/>
-				<arg name="param_file_name" value="$(arg param_file_name)"/>
-			</include>
-		</group>
-
-<<<<<<< HEAD
-    <group if="$(arg /navigation/random_sr_turns)">
-=======
+				<arg name="veh" value="$(arg veh)"/>        
+				<arg name="config" value="$(arg config)"/>        
+				<arg name="param_file_name" value="$(arg param_file_name)"/>        
+			</include>
+		</group>
+
 		<group if="$(arg /navigation/intersection_navigation)">
 			<!-- closed loop intersection_navigation -->
 			<remap from="intersection_navigation_node/mode" to="fsm_node/mode"/>
-			<remap from="intersection_navigation_node/in_lane" to="lane_filter_node/in_lane"/>		
-			
+			<remap from="intersection_navigation_node/in_lane" to="lane_filter_node/in_lane"/>
+
 			<include file="$(find intersection_navigation)/launch/intersection_navigation_node.launch">
 				<arg name="veh" value="$(arg veh)"/>
 				<arg name="config" value="$(arg config)"/>
@@ -604,16 +595,15 @@
 
 		<group if="$(arg /navigation/intersection_localization)">
 			<!--intersection_localization node=simulated sensor for navigation -->
-									
+
 			<include file="$(find intersection_localization)/launch/intersection_localization_node.launch">
 				<arg name="veh" value="$(arg veh)"/>
 				<arg name="config" value="$(arg config)"/>
 				<arg name="param_file_name" value="$(arg param_file_name)"/>
 			</include>
 		</group>
-	
+
         <group if="$(arg /navigation/random_sr_turns)">
->>>>>>> ca6fb6a0
 			<!-- random april tags -->
 			<remap from="sr_turns_node/mode" to="fsm_node/mode"/>
 			<!-- remapping outputs since there are two different possible turn types -->
@@ -621,9 +611,9 @@
 
 
 			<include file="$(find navigation)/launch/sr_turns_node.launch">
-				<arg name="veh" value="$(arg veh)"/>
-				<arg name="config" value="$(arg config)"/>
-				<arg name="param_file_name" value="$(arg param_file_name)"/>
+				<arg name="veh" value="$(arg veh)"/>        
+				<arg name="config" value="$(arg config)"/>        
+				<arg name="param_file_name" value="$(arg param_file_name)"/>        
 			</include>
 		</group>
 
@@ -632,34 +622,34 @@
 			<remap from="random_april_tag_turns_node/mode" to="fsm_node/mode"/>
 			<remap from="random_april_tag_turns_node/tag"  to="apriltags_postprocessing_node/apriltags_out"/>
 			<!-- remapping outputs since there are two different possible turn types -->
-			<remap from="random_april_tag_turns_node/turn_type" to="open_loop_intersection_control_node/turn_type"/>
+			<remap from="random_april_tag_turns_node/turn_type" to="open_loop_intersection_control_node/turn_type"/> 
 
 			<include file="$(find navigation)/launch/random_april_tag_turns_node.launch">
-				<arg name="veh" value="$(arg veh)"/>
-				<arg name="config" value="$(arg config)"/>
-				<arg name="param_file_name" value="$(arg param_file_name)"/>
+				<arg name="veh" value="$(arg veh)"/>        
+				<arg name="config" value="$(arg config)"/>        
+				<arg name="param_file_name" value="$(arg param_file_name)"/>        
 			</include>
 		</group>
 
 		<group if="$(arg /navigation/graph_planner)">
 			<remap from="actions_dispatcher_node/fsm_mode" to="fsm_node/mode" />
 			<!-- remapping outputs since there are two different possible turn types -->
-			<remap from="actions_dispatcher_node/turn_type" to="open_loop_intersection_control_node/turn_type" />
+			<remap from="actions_dispatcher_node/turn_type" to="open_loop_intersection_control_node/turn_type" /> 
 
 			<include file="$(find navigation)/launch/graph_search_server_node.launch">
-				<arg name="map_name" value="$(arg map_name)"/>
-				<arg name="veh" value="$(arg veh)"/>
-				<arg name="config" value="$(arg config)"/>
-				<arg name="param_file_name" value="$(arg param_file_name)"/>
+				<arg name="map_name" value="$(arg map_name)"/>        
+				<arg name="veh" value="$(arg veh)"/>
+				<arg name="config" value="$(arg config)"/>        
+				<arg name="param_file_name" value="$(arg param_file_name)"/>        
 			</include>
 
 	        	<include file="$(find navigation)/launch/actions_dispatcher_node.launch">
- 				<arg name="veh" value="$(arg veh)"/>
-				<arg name="config" value="$(arg config)"/>
-				<arg name="param_file_name" value="$(arg fsm_file_name)"/>
+ 				<arg name="veh" value="$(arg veh)"/>        
+				<arg name="config" value="$(arg config)"/>        
+				<arg name="param_file_name" value="$(arg fsm_file_name)"/>        
         		</include>
 		</group>
-
+		
 	</group>
 	<!-- End Navigation -->
 
@@ -671,18 +661,18 @@
 		<remap from="lane_supervisor_node/stop_line_reading" to="stop_line_filter_node/stop_line_reading"/>
 		<remap from="intersection_supervisor_node/mode" to="fsm_node/mode"/>
 		<remap from="intersection_supervisor_node/joy" to="joy"/>
-		<remap from="intersection_supervisor_node/turn_type" to="open_loop_intersection_control_node/turn_type" />
+		<remap from="intersection_supervisor_node/turn_type" to="open_loop_intersection_control_node/turn_type" /> 
 		<remap from="intersection_supervisor_node/tag"  to="apriltags_postprocessing_node/apriltags_out"/>
 		<remap from="intersection_supervisor_node/intersection_done" to="open_loop_intersection_control_node/intersection_done"/>
 		<include file="$(find parallel_autonomy)/launch/lane_supervisor_node.launch">
 			<arg name="veh" value="$(arg veh)"/>
 			<arg name="config" value="$(arg config)"/>
-			<arg name="param_file_name" value="$(arg param_file_name)"/>
+			<arg name="param_file_name" value="$(arg param_file_name)"/>        
 		</include>
 		<include file="$(find parallel_autonomy)/launch/intersection_supervisor_node.launch">
 			<arg name="veh" value="$(arg veh)"/>
 			<arg name="config" value="$(arg config)"/>
-			<arg name="param_file_name" value="$(arg param_file_name)"/>
+			<arg name="param_file_name" value="$(arg param_file_name)"/>        
 		</include>
 	</group>
 	<!-- End Parallel Autonomy -->
