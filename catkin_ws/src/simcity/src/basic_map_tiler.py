--- conflicted
+++ resolved
@@ -5,11 +5,8 @@
 from visualization_msgs.msg import Marker
 from visualization_msgs.msg import MarkerArray
 import rospkg
-<<<<<<< HEAD
-from duckietown_msgs.msg import MapTile
-=======
 #from duckietown_msgs.msg import MapTile
->>>>>>> 09ad89aa
+
 
 class BasicMapTiler(object):
     def __init__(self):
@@ -28,10 +25,7 @@
         #                                          self.cbTopic)
         # Read parameters
         self.pub_timestep = self.setupParameter("~pub_timestep",1.0)
-<<<<<<< HEAD
-=======
         # TODO rmata: parameter for map: map.yam
->>>>>>> 09ad89aa
 
         # === Load tiles and maps === #
         rospack = rospkg.RosPack()
