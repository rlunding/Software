#!/usr/bin/env python
import rospy
from duckietown_msgs.msg import FSMState, BoolStamped, StopLineReading, LanePose, CoordinationClearance
from std_msgs.msg import String #Imports msg

class FSMNode(object):
    def __init__(self):
        self.actual = FSMState()
        self.actual.state = FSMState.LANE_FOLLOWING
        self.actual.header.stamp = rospy.Time.now()
        self.in_lane = False
        self.at_stop_line = False
        self.intersection_go = False
        self.intersection_done = False
        self.vehicle_detected = False

        # Save the name of the node
        self.node_name = rospy.get_name()
        
        rospy.loginfo("[%s] Initialzing." %(self.node_name))

        # Setup publishers
        self.pub_topic_mode = rospy.Publisher("~mode",FSMState, queue_size=1, latch=True)
        self.pub_topic_intersection_done = rospy.Publisher("~intersection_done",Bool, queue_size=1)
        self.pub_topic_intersection_go = rospy.Publisher("~intersection_go",Bool, queue_size=1)
        self.pub_topic_april_tags_switch = rospy.Publisher("apriltags/switch",BoolStamped, queue_size=1, latch=True)

        # Setup subscribers
        self.sub_topic_in_lane = rospy.Subscriber("~lane_pose", LanePose, self.cbInLane, queue_size=1)
        self.sub_topic_at_stop_line = rospy.Subscriber("~stop_line_reading", StopLineReading, self.cbAtStopLine, queue_size=1)
        self.sub_topic_intersection_go = rospy.Subscriber("~clearance_to_go", CoordinationClearance, self.cbIntersectionGo, queue_size=1)
        self.sub_topic_intersection_done = rospy.Subscriber("~intersection_done", BoolStamped, self.cbIntersectionDone, queue_size=1)
        self.sub_topic_vehicle_detected = rospy.Subscriber("~vehicle_detected",Bool,self.cbVehicleDetected, queue_size=1)

        # Read parameters
        rospy.loginfo("[%s] Initialzed." %(self.node_name))

    def cbIntersectionDone(self, done_msg):
        #print done_msg
        self.intersection_done = done_msg.data
        self.updateState(done_msg.header.stamp)

    def cbVehicleDetected(self, in_lane_msg):
        print "FSM Vehicle Detected: [%r]" % in_lane_msg
        self.vehicle_detected = in_lane_msg.data
        self.updateState()

    def cbInLane(self, lane_pose_msg):
        #print lane_pose_msg
        self.in_lane = lane_pose_msg.in_lane
        self.updateState(lane_pose_msg.header.stamp)

    def cbAtStopLine(self, stop_line_reading_msg):
        #print stop_line_reading_msg
        self.at_stop_line = stop_line_reading_msg.at_stop_line
        self.updateState(stop_line_reading_msg.header.stamp)

    def cbIntersectionGo(self, go_msg):
        #print go_msg
        self.intersection_go = (go_msg.status == CoordinationClearance.GO)
        self.updateState(go_msg.header.stamp)

    def updateState(self,stamp):
        previousState = self.actual.state
        if(self.actual.state == self.actual.LANE_FOLLOWING):
            if(self.at_stop_line == True):
                self.actual.state = self.actual.COORDINATION
<<<<<<< HEAD
            elif(self.vehicle_detected == True):
                self.actual.state = self.actual.VEHICLE_AVOIDANCE
        elif(self.actual.state == self.actual.COORDINATION):
            self.actual.state = self.actual.LANE_FOLLOWING
            #if(self.intersection_go == True):
            #    self.actual.state = self.actual.INTERSECTION_CONTROL
            #    self.intersection_go = False
=======
                self.setAprilTagSwitch(False)
        elif(self.actual.state == self.actual.COORDINATION):
            if(self.intersection_go == True):
                self.actual.state = self.actual.INTERSECTION_CONTROL
                self.intersection_go = False
                self.setAprilTagSwitch(True)
>>>>>>> 9925e36d
        elif(self.actual.state == self.actual.INTERSECTION_CONTROL):
            if(self.in_lane == True and self.intersection_done == True):
                self.actual.state = self.actual.LANE_FOLLOWING
                self.intersection_done = False
<<<<<<< HEAD
        elif(self.actual.state == self.actual.VEHICLE_AVOIDANCE):
            if(self.vehicle_detected == False and self.in_lane):
                self.actual.state = self.actual.LANE_FOLLOWING
=======
                self.setAprilTagSwitch(False)
        if(previousState !=  self.actual.state):
            self.actual.header.stamp = stamp
            self.pub_topic_mode.publish(self.actual)
>>>>>>> 9925e36d

    def setAprilTagSwitch(self,state):
        aprilTagOn = BoolStamped()
        aprilTagOn.header.stamp = rospy.Time.now()
        aprilTagOn.data = state
        self.pub_topic_april_tags_switch.publish(aprilTagOn)
   
    def setupParameter(self,param_name,default_value):
        value = rospy.get_param(param_name,default_value)
        rospy.set_param(param_name,value) #Write to parameter server for transparancy
        rospy.loginfo("[%s] %s = %s " %(self.node_name,param_name,value))
        return value

    def on_shutdown(self):
        rospy.loginfo("[%s] Shutting down." %(self.node_name))

if __name__ == '__main__':
    # Initialize the node with rospy
    rospy.init_node('fsm_node', anonymous=False)

    # Create the NodeName object
    node = FSMNode()

    # Setup proper shutdown behavior 
    rospy.on_shutdown(node.on_shutdown)
    # Keep it spinning to keep the node alive
    rospy.spin()<|MERGE_RESOLUTION|>--- conflicted
+++ resolved
@@ -65,7 +65,6 @@
         if(self.actual.state == self.actual.LANE_FOLLOWING):
             if(self.at_stop_line == True):
                 self.actual.state = self.actual.COORDINATION
-<<<<<<< HEAD
             elif(self.vehicle_detected == True):
                 self.actual.state = self.actual.VEHICLE_AVOIDANCE
         elif(self.actual.state == self.actual.COORDINATION):
@@ -73,28 +72,13 @@
             #if(self.intersection_go == True):
             #    self.actual.state = self.actual.INTERSECTION_CONTROL
             #    self.intersection_go = False
-=======
-                self.setAprilTagSwitch(False)
-        elif(self.actual.state == self.actual.COORDINATION):
-            if(self.intersection_go == True):
-                self.actual.state = self.actual.INTERSECTION_CONTROL
-                self.intersection_go = False
-                self.setAprilTagSwitch(True)
->>>>>>> 9925e36d
         elif(self.actual.state == self.actual.INTERSECTION_CONTROL):
             if(self.in_lane == True and self.intersection_done == True):
                 self.actual.state = self.actual.LANE_FOLLOWING
                 self.intersection_done = False
-<<<<<<< HEAD
         elif(self.actual.state == self.actual.VEHICLE_AVOIDANCE):
             if(self.vehicle_detected == False and self.in_lane):
                 self.actual.state = self.actual.LANE_FOLLOWING
-=======
-                self.setAprilTagSwitch(False)
-        if(previousState !=  self.actual.state):
-            self.actual.header.stamp = stamp
-            self.pub_topic_mode.publish(self.actual)
->>>>>>> 9925e36d
 
     def setAprilTagSwitch(self,state):
         aprilTagOn = BoolStamped()
