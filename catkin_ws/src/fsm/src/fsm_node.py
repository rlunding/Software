#!/usr/bin/env python
import rospy
<<<<<<< HEAD
from duckietown_msgs.msg import FSMState, BoolStamped, StopLineReading, LanePose, CoordinationClearance
from std_msgs.msg import String #Imports msg

class FSMNode(object):
    def __init__(self):
        self.actual = FSMState()
        self.actual.state = FSMState.LANE_FOLLOWING
        self.actual.header.stamp = rospy.Time.now()
        self.in_lane = False
        self.at_stop_line = False
        self.intersection_go = False
        self.intersection_done = False

        # Save the name of the node
        self.node_name = rospy.get_name()
        
        rospy.loginfo("[%s] Initialzing." %(self.node_name))

        # Setup publishers
        self.pub_topic_mode = rospy.Publisher("~mode",FSMState, queue_size=1, latch=True)
        self.pub_topic_intersection_done = rospy.Publisher("~intersection_done",Bool, queue_size=1)
        self.pub_topic_intersection_go = rospy.Publisher("~intersection_go",Bool, queue_size=1)
        self.pub_topic_april_tags_switch = rospy.Publisher("apriltags/switch",BoolStamped, queue_size=1, latch=True)

        # Setup subscribers
        self.sub_topic_in_lane = rospy.Subscriber("~lane_pose", LanePose, self.cbInLane, queue_size=1)
        self.sub_topic_at_stop_line = rospy.Subscriber("~stop_line_reading", StopLineReading, self.cbAtStopLine, queue_size=1)
        self.sub_topic_intersection_go = rospy.Subscriber("~clearance_to_go", CoordinationClearance, self.cbIntersectionGo, queue_size=1)
        self.sub_topic_intersection_done = rospy.Subscriber("~intersection_done", BoolStamped, self.cbIntersectionDone, queue_size=1)

        # Read parameters
        rospy.loginfo("[%s] Initialzed." %(self.node_name))

    def cbIntersectionDone(self, done_msg):
        #print done_msg
        self.intersection_done = done_msg.data
        self.updateState(done_msg.header.stamp)

    def cbInLane(self, lane_pose_msg):
        #print lane_pose_msg
        self.in_lane = lane_pose_msg.in_lane
        self.updateState(lane_pose_msg.header.stamp)

    def cbAtStopLine(self, stop_line_reading_msg):
        #print stop_line_reading_msg
        self.at_stop_line = stop_line_reading_msg.at_stop_line
        self.updateState(stop_line_reading_msg.header.stamp)

    def cbIntersectionGo(self, go_msg):
        #print go_msg
        self.intersection_go = (go_msg.status == CoordinationClearance.GO)
        self.updateState(go_msg.header.stamp)

    def updateState(self,stamp):
        previousState = self.actual.state
        if(self.actual.state == self.actual.LANE_FOLLOWING):
            if(self.at_stop_line == True):
                #update the state
                self.actual.state = self.actual.COORDINATION
                self.setAprilTagSwitch(False)
        elif(self.actual.state == self.actual.COORDINATION):
            if(self.intersection_go == True):
                self.actual.state = self.actual.INTERSECTION_CONTROL
                self.intersection_go = False
                self.setAprilTagSwitch(True)
        elif(self.actual.state == self.actual.INTERSECTION_CONTROL):
            if(self.in_lane == True and self.intersection_done == True):
                self.actual.state = self.actual.LANE_FOLLOWING
                self.intersection_done = False
                self.setAprilTagSwitch(False)
        if(previousState !=  self.actual.state):
            self.actual.header.stamp = stamp
            self.pub_topic_mode.publish(self.actual)

    def setAprilTagSwitch(self,state):
        aprilTagOn = BoolStamped()
        aprilTagOn.header.stamp = rospy.Time.now()
        aprilTagOn.data = state
        self.pub_topic_april_tags_switch.publish(aprilTagOn)
   
    def setupParameter(self,param_name,default_value):
        value = rospy.get_param(param_name,default_value)
        rospy.set_param(param_name,value) #Write to parameter server for transparancy
        rospy.loginfo("[%s] %s = %s " %(self.node_name,param_name,value))
        return value
=======
import copy
from duckietown_msgs.msg import FSMState, BoolStamped
from duckietown_msgs.srv import SetFSMState, SetFSMStateRequest, SetFSMStateResponse

class FSMNode(object):
    def __init__(self):
        self.node_name = rospy.get_name()

        # Build transition dictionray
        self.states_dict = rospy.get_param("~states")

        # Validate state transitions
        if not self.validateStates(self.states_dict):
            rospy.signal_shutdown("[%s] Incoherent definition." %self.node_name)
            return          

        # Setup initial state
        self.state_msg = FSMState()
        self.state_msg.state = rospy.get_param("~initial_state")
        self.state_msg.header.stamp = rospy.Time.now()
        # Setup publisher and publish initial state
        self.pub_state = rospy.Publisher("~mode",FSMState,queue_size=1,latch=True)
    
        # Provide service
        self.srv_state = rospy.Service("~set_state",SetFSMState,self.cbSrvSetState)

        # Construct publishers
        self.pub_dict = dict()
        nodes = rospy.get_param("~nodes")

        self.active_nodes = None
        for node_name, topic_name in nodes.items():
            self.pub_dict[node_name] = rospy.Publisher(topic_name, BoolStamped, queue_size=1, latch=True)

        # Process events definition
        param_events_dict = rospy.get_param("~events")
        # Validate events definition
        if not self.validateEvents(param_events_dict):
            rospy.signal_shutdown("[%s] Invalid event definition." %self.node_name)
            return          

        self.sub_list = list()
        self.event_trigger_dict = dict()
        for event_name, event_dict in param_events_dict.items():
            topic_name = event_dict["topic"]
            self.event_trigger_dict[event_name] = event_dict["trigger"]
            self.sub_list.append(rospy.Subscriber("%s"%(topic_name), BoolStamped, self.cbEvent, callback_args=event_name))

        rospy.loginfo("[%s] Initialized." %self.node_name)
        # Publish initial state
        self.publish()

    def validateEvents(self,events_dict):
        pass_flag = True
        for event_name, event_dict in events_dict.items():
            if "topic" not in event_dict:
                rospy.logerr("[%s] Event %s missing topic definition." %(self.node_name,event_name))
                pass_flag = False
            if "trigger" not in events_dict:
                rospy.logerr("[%s] Event %s missing trigger definition." %(self.node_name,event_name))
                pass_flag = False
        return pass_flag

    def validateStates(self,states_dict):
        pass_flag = True
        valid_states = states_dict.keys()
        for state, state_dict in states_dict.items():        
            # Validate the existence of all reachable states
            transitions_dict = state_dict.get("transitions")
            if transitions_dict is None:
                continue
            else:
                for transition, next_state in transitions_dict.items():
                    if next_state not in valid_states:
                        rospy.logerr("[%s] %s not a valide state. (From %s with event %s)" %(self.node_name,next_state,state,transition))
                        pass_flag = False
        return pass_flag 

    def _getNextState(self, state_name, event_name):
        state_dict = self.states_dict.get(state_name)
        if state_dict is None:
            rospy.logwarn("[%s] %s not defined. Treat as terminal. "%(self.node_name,state_name))
            return None
        else:
            if "transitions" in state_dict:
                next_state = state_dict["transitions"].get(event_name)
            else:
                next_state = None
            return next_state
                
    def _getActiveNodesOfState(self,state_name):
        state_dict = self.states_dict[state_name]
        active_nodes = state_dict.get("active_nodes")
        if active_nodes is None:
            rospy.logwarn("[%s] No active nodes defined for %s. Deactive all nodes."%(self.node_name,state_name))
            active_nodes = []
        return active_nodes

    def publish(self):
        self.publishBools()
        self.publishState()

    def cbSrvSetState(self,req):
        self.state_msg.header.stamp = rospy.Time.now()
        self.state_msg.state = req.state
        self.publish()
        return SetFSMStateResponse()

    def publishState(self):
        self.pub_state.publish(self.state_msg)
        rospy.loginfo("[%s] FSMState: %s" %(self.node_name, self.state_msg.state))

    def publishBools(self):
        msg = BoolStamped()
        msg.header.stamp = self.state_msg.header.stamp
        active_nodes = self._getActiveNodesOfState(self.state_msg.state)
        for node_name, node_pub in self.pub_dict.items():
            if self.active_nodes is not None:
                if (node_name in active_nodes) == (node_name in self.active_nodes):
                    continue

            msg.data = bool(node_name in active_nodes)
            node_state = "ON" if msg.data else "OFF"
            node_pub.publish(msg)
            rospy.loginfo("[%s] Node %s set to %s." %(self.node_name, node_name, node_state))

        self.active_nodes = copy.deepcopy(active_nodes)

    def cbEvent(self,msg,event_name):
        if (msg.data == self.event_trigger_dict[event_name]):
            # Update timestamp
            rospy.loginfo("[%s] Event: %s" %(self.node_name,event_name))
            self.state_msg.header.stamp = msg.header.stamp
            next_state = self._getNextState(self.state_msg.state,event_name)
            if next_state is not None:
                # Has a defined transition
                self.state_msg.state = next_state
                self.publish()
>>>>>>> 80f7d2c8

    def on_shutdown(self):
        rospy.loginfo("[%s] Shutting down." %(self.node_name))

if __name__ == '__main__':
    # Initialize the node with rospy
    rospy.init_node('fsm_node', anonymous=False)

    # Create the NodeName object
    node = FSMNode()

    # Setup proper shutdown behavior 
    rospy.on_shutdown(node.on_shutdown)
    # Keep it spinning to keep the node alive
    rospy.spin()<|MERGE_RESOLUTION|>--- conflicted
+++ resolved
@@ -1,92 +1,5 @@
 #!/usr/bin/env python
 import rospy
-<<<<<<< HEAD
-from duckietown_msgs.msg import FSMState, BoolStamped, StopLineReading, LanePose, CoordinationClearance
-from std_msgs.msg import String #Imports msg
-
-class FSMNode(object):
-    def __init__(self):
-        self.actual = FSMState()
-        self.actual.state = FSMState.LANE_FOLLOWING
-        self.actual.header.stamp = rospy.Time.now()
-        self.in_lane = False
-        self.at_stop_line = False
-        self.intersection_go = False
-        self.intersection_done = False
-
-        # Save the name of the node
-        self.node_name = rospy.get_name()
-        
-        rospy.loginfo("[%s] Initialzing." %(self.node_name))
-
-        # Setup publishers
-        self.pub_topic_mode = rospy.Publisher("~mode",FSMState, queue_size=1, latch=True)
-        self.pub_topic_intersection_done = rospy.Publisher("~intersection_done",Bool, queue_size=1)
-        self.pub_topic_intersection_go = rospy.Publisher("~intersection_go",Bool, queue_size=1)
-        self.pub_topic_april_tags_switch = rospy.Publisher("apriltags/switch",BoolStamped, queue_size=1, latch=True)
-
-        # Setup subscribers
-        self.sub_topic_in_lane = rospy.Subscriber("~lane_pose", LanePose, self.cbInLane, queue_size=1)
-        self.sub_topic_at_stop_line = rospy.Subscriber("~stop_line_reading", StopLineReading, self.cbAtStopLine, queue_size=1)
-        self.sub_topic_intersection_go = rospy.Subscriber("~clearance_to_go", CoordinationClearance, self.cbIntersectionGo, queue_size=1)
-        self.sub_topic_intersection_done = rospy.Subscriber("~intersection_done", BoolStamped, self.cbIntersectionDone, queue_size=1)
-
-        # Read parameters
-        rospy.loginfo("[%s] Initialzed." %(self.node_name))
-
-    def cbIntersectionDone(self, done_msg):
-        #print done_msg
-        self.intersection_done = done_msg.data
-        self.updateState(done_msg.header.stamp)
-
-    def cbInLane(self, lane_pose_msg):
-        #print lane_pose_msg
-        self.in_lane = lane_pose_msg.in_lane
-        self.updateState(lane_pose_msg.header.stamp)
-
-    def cbAtStopLine(self, stop_line_reading_msg):
-        #print stop_line_reading_msg
-        self.at_stop_line = stop_line_reading_msg.at_stop_line
-        self.updateState(stop_line_reading_msg.header.stamp)
-
-    def cbIntersectionGo(self, go_msg):
-        #print go_msg
-        self.intersection_go = (go_msg.status == CoordinationClearance.GO)
-        self.updateState(go_msg.header.stamp)
-
-    def updateState(self,stamp):
-        previousState = self.actual.state
-        if(self.actual.state == self.actual.LANE_FOLLOWING):
-            if(self.at_stop_line == True):
-                #update the state
-                self.actual.state = self.actual.COORDINATION
-                self.setAprilTagSwitch(False)
-        elif(self.actual.state == self.actual.COORDINATION):
-            if(self.intersection_go == True):
-                self.actual.state = self.actual.INTERSECTION_CONTROL
-                self.intersection_go = False
-                self.setAprilTagSwitch(True)
-        elif(self.actual.state == self.actual.INTERSECTION_CONTROL):
-            if(self.in_lane == True and self.intersection_done == True):
-                self.actual.state = self.actual.LANE_FOLLOWING
-                self.intersection_done = False
-                self.setAprilTagSwitch(False)
-        if(previousState !=  self.actual.state):
-            self.actual.header.stamp = stamp
-            self.pub_topic_mode.publish(self.actual)
-
-    def setAprilTagSwitch(self,state):
-        aprilTagOn = BoolStamped()
-        aprilTagOn.header.stamp = rospy.Time.now()
-        aprilTagOn.data = state
-        self.pub_topic_april_tags_switch.publish(aprilTagOn)
-   
-    def setupParameter(self,param_name,default_value):
-        value = rospy.get_param(param_name,default_value)
-        rospy.set_param(param_name,value) #Write to parameter server for transparancy
-        rospy.loginfo("[%s] %s = %s " %(self.node_name,param_name,value))
-        return value
-=======
 import copy
 from duckietown_msgs.msg import FSMState, BoolStamped
 from duckietown_msgs.srv import SetFSMState, SetFSMStateRequest, SetFSMStateResponse
@@ -225,7 +138,6 @@
                 # Has a defined transition
                 self.state_msg.state = next_state
                 self.publish()
->>>>>>> 80f7d2c8
 
     def on_shutdown(self):
         rospy.loginfo("[%s] Shutting down." %(self.node_name))
