#!/usr/bin/env python
from __future__ import print_function
from random import random
import rospy
<<<<<<< HEAD
from duckietown_msgs.msg import IntersectionDetection, VehicleDetection, TrafficLightDetection, \
    CoordinationClearance, CoordinationSignal, FSMState
=======
from duckietown_msgs.msg import ControlMode, IntersectionDetection, VehicleDetection, TrafficLightDetection, \
    CoordinationClearance, CoordinationSignal
>>>>>>> 382b86d6
from time import time


class State:
    LANE_FOLLOWING = 0
    AT_STOP = 1
    AT_STOP_CLEARING = 2
    AT_STOP_CLEAR = 3
    RESERVING = 4
    CONFLICT = 5
    GO = 6
    AT_TRAFFIC_LIGHT = 7
    INTERSECTION_NAVIGATION = 8

    state_to_str = ['LANE_FOLLOWING',
                    'AT_STOP',
                    'AT_STOP_CLEARING',
                    'AT_STOP_CLEAR',
                    'RESERVING',
                    'CONFLICT',
                    'GO',
                    'AT_TRAFFIC_LIGHT',
                    'INTERSECTION_NAVIGATION']


class VehicleCoordinator():
    """The Vehicle Coordination Module for Duckiebot"""

    T_MAX_RANDOM = 2.0 # seconds
    T_CROSS = 5.0  # seconds
    T_S = 2.0      # seconds

    def __init__(self):
        self.state = State.LANE_FOLLOWING
        self.last_state_transition = time()
        self.random_delay = 0

        self.node = rospy.init_node('veh_coordinator', anonymous=True)

        # Subscriptions
        self.mode = FSMState.LANE_FOLLOWING
        rospy.Subscriber('state', FSMState,
                         lambda msg: self.set('mode', msg.state))

        self.intersection = IntersectionDetection.NONE
        rospy.Subscriber('intersection_detection', IntersectionDetection,
                         lambda msg: self.set('intersection', msg.type))

        self.traffic_light = TrafficLightDetection.NA
        rospy.Subscriber('traffic_light_detection', TrafficLightDetection,
                         lambda msg: self.set('traffic_light', msg.color))

        self.right_veh = VehicleDetection.NO_CAR
        rospy.Subscriber('right_vehicle_detection', VehicleDetection,
                         lambda msg: self.set('right_veh', msg.detection))

        self.opposite_veh = VehicleDetection.NO_CAR
        rospy.Subscriber('opposite_vehicle_detection', VehicleDetection,
                         lambda msg: self.set('opposite_veh', msg.detection))

        # Publishing
        self.clearance_to_go = CoordinationClearance.NA
        self.clearance_to_go_pub = rospy.Publisher('clearance_to_go', CoordinationClearance, queue_size=10)

        self.roof_light = CoordinationSignal.SIGNAL_A
        self.roof_light_pub = rospy.Publisher('coordination_signal', CoordinationSignal, queue_size=10)

        while not rospy.is_shutdown():
            self.loop()
            rospy.sleep(0.1)

    def get_state_str(self):
        return State.state_to_str[self.state]

    def set_state(self, state):
        self.state = state
        self.last_state_transition = time()

        if self.state == State.RESERVING:
            self.roof_light = CoordinationSignal.SIGNAL_B
        else:
            self.roof_light = CoordinationSignal.SIGNAL_A

        if self.state == State.GO:
            self.clearance_to_go = CoordinationClearance.GO
        else:
            self.clearance_to_go = CoordinationClearance.WAIT

        print("Transitioned to state " + self.get_state_str())

    def time_at_current_state(self):
        return time() - self.last_state_transition

    def set(self, name, value):
        self.__dict__[name] = value

    def publish_topics(self):
        self.clearance_to_go_pub.publish(CoordinationClearance(status=self.clearance_to_go))
        self.roof_light_pub.publish(CoordinationSignal(signal=self.roof_light))

    def loop(self):
        self.reconsider()
        self.publish_topics()

    def reconsider(self):

        if self.state == State.LANE_FOLLOWING:
            if self.mode == FSMState.COORDINATION:
                if self.intersection == IntersectionDetection.STOP:
                    self.set_state(State.AT_STOP)
                elif self.intersection == IntersectionDetection.TRAFFIC_LIGHT:
                    self.set_state(State.AT_TRAFFIC_LIGHT)
                else:
                    print('Coordination requested, but no intersection detected!')

        elif self.state == State.AT_STOP:
            if self.right_veh == VehicleDetection.NO_CAR and self.opposite_veh != VehicleDetection.SIGNAL_B:
                self.set_state(State.AT_STOP_CLEARING)

        elif self.state == State.AT_STOP_CLEARING:
            if self.right_veh != VehicleDetection.NO_CAR or self.opposite_veh == VehicleDetection.SIGNAL_B:
                self.set_state(State.AT_STOP)
            elif self.time_at_current_state() > self.T_CROSS:
                self.set_state(State.AT_STOP_CLEAR)

        elif self.state == State.AT_STOP_CLEAR:
            if self.right_veh != VehicleDetection.NO_CAR or self.opposite_veh == VehicleDetection.SIGNAL_B:
                self.set_state(State.AT_STOP)
            else:
                self.set_state(State.RESERVING)

        elif self.state == State.RESERVING:
            if self.right_veh != VehicleDetection.NO_CAR:
                self.set_state(State.AT_STOP)
            elif self.time_at_current_state() > self.T_S:
                if self.opposite_veh == VehicleDetection.SIGNAL_B:
                    self.random_delay = random() * self.T_MAX_RANDOM
                    print ("Other vehicle reserving as well. Will wait for %.2f s" % self.random_delay)
                    self.set_state(State.CONFLICT)
                else:
                    self.set_state(State.GO)

        elif self.state == State.GO:
            if self.mode == FSMState.LANE_FOLLOWING:
                self.set_state(State.LANE_FOLLOWING)

        elif self.state == State.CONFLICT:
            if self.right_veh != VehicleDetection.NO_CAR or self.opposite_veh == VehicleDetection.SIGNAL_B:
                self.set_state(State.AT_STOP)
            elif self.time_at_current_state() > self.random_delay:
                self.set_state(State.AT_STOP_CLEAR)

        elif self.state == State.AT_TRAFFIC_LIGHT:
            if self.traffic_light == TrafficLightDetection.GREEN:
                self.set_state(State.GO)

if __name__ == '__main__':
    car = VehicleCoordinator()
    rospy.spin()<|MERGE_RESOLUTION|>--- conflicted
+++ resolved
@@ -2,13 +2,8 @@
 from __future__ import print_function
 from random import random
 import rospy
-<<<<<<< HEAD
-from duckietown_msgs.msg import IntersectionDetection, VehicleDetection, TrafficLightDetection, \
-    CoordinationClearance, CoordinationSignal, FSMState
-=======
 from duckietown_msgs.msg import ControlMode, IntersectionDetection, VehicleDetection, TrafficLightDetection, \
     CoordinationClearance, CoordinationSignal
->>>>>>> 382b86d6
 from time import time
 
 
