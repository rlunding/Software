#!/usr/bin/env python
import rospy
from cv_bridge import CvBridge, CvBridgeError
import cv2
import numpy as np
from sensor_msgs.msg import Image
from duckietown_utils.image_conversions import bgr_from_imgmsg, d8n_image_msg_from_cv_image
from duckietown_utils.image_rescaling import d8_image_resize_no_interpolation
from duckietown_utils.image_operations import crop_image


class ResizeNode(object):
    def __init__(self):
        self.node_name = rospy.get_name()
        self.sub = rospy.Subscriber("~image",Image,self.cbImg, queue_size=1)
        self.pub2 = rospy.Publisher("~image_cropped",Image, queue_size=1)
        self.pub = rospy.Publisher("~image_resize",Image, queue_size=1)
<<<<<<< HEAD

=======
        
        
>>>>>>> 2d1e8e4b
    def cbImg(self,msg):

        img=bgr_from_imgmsg(msg)
        borders = [25, 25, 25, 25]
        img_cropped = crop_image(img, borders)
        img_resized = d8_image_resize_no_interpolation(img_cropped, [128,128])
        img_msg = d8n_image_msg_from_cv_image(img_resized,'bgr8')
        img_msg2 = d8n_image_msg_from_cv_image(img_cropped,'bgr8')
        self.pub.publish(img_msg)
        self.pub2.publish(img_msg2)


if __name__ == '__main__':
    rospy.init_node('resize_node',anonymous=False)
    node = ResizeNode()
    rospy.spin()<|MERGE_RESOLUTION|>--- conflicted
+++ resolved
@@ -15,25 +15,21 @@
         self.sub = rospy.Subscriber("~image",Image,self.cbImg, queue_size=1)
         self.pub2 = rospy.Publisher("~image_cropped",Image, queue_size=1)
         self.pub = rospy.Publisher("~image_resize",Image, queue_size=1)
-<<<<<<< HEAD
-
-=======
         
         
->>>>>>> 2d1e8e4b
     def cbImg(self,msg):
 
         img=bgr_from_imgmsg(msg)
         borders = [25, 25, 25, 25]
         img_cropped = crop_image(img, borders)
-        img_resized = d8_image_resize_no_interpolation(img_cropped, [128,128])
+        img_resized = d8_image_resize_no_interpolation(img_cropped,[64,64])
         img_msg = d8n_image_msg_from_cv_image(img_resized,'bgr8')
         img_msg2 = d8n_image_msg_from_cv_image(img_cropped,'bgr8')
         self.pub.publish(img_msg)
         self.pub2.publish(img_msg2)
 
 
-if __name__ == '__main__':
+if __name__ == '__main__': 
     rospy.init_node('resize_node',anonymous=False)
     node = ResizeNode()
-    rospy.spin()+    rospy.spin()
