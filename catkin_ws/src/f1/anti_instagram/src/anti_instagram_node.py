--- conflicted
+++ resolved
@@ -94,21 +94,19 @@
 			toc = rospy.get_time()
 
 		# self.pub_health.publish(self.health)
-<<<<<<< HEAD
 
 		self.imgmsg = CompressedImage()
 		self.imgmsg.header.stamp = rospy.Time.now()
 		self.imgmsg.format = "jpeg"
 		self.imgmsg.data = corrected_image_cv2
 		self.pub_image.publish(corrected_image_cv2)
+
+
 		# self.pub_image.publish(self.corrected_image)
-=======
-		self.pub_image.publish(self.corrected_image)
 		if self.verbose:  
 			rospy.loginfo("[%s] Latency image publish  = %.3f ms" %(self.node_name, (rospy.get_time() - toc) * 1000.0))
 			rospy.loginfo("[%s] Total Latency image published (total time frame in -> frame out) = %.3f ms" %(self.node_name, (rospy.get_time() - tic) * 1000.0))
-		
->>>>>>> 71a54c91
+
 		self.numFramesSeen += 1
 
 		self.thread_lock.release()
