--- conflicted
+++ resolved
@@ -56,13 +56,4 @@
                    (substring, " ".join(cmd)))
         long_explanation = 'Complete output is:\n\n' + indent(res.stdout.strip(),' > ')
         raise CheckFailed(compact, long_explanation)
-    
-<<<<<<< HEAD
-    
-=======
-        if not self.substring in res.stdout:
-            compact = ('Could not find string "%s" in output of %s' % 
-                       (self.substring, self.cmd))
-            long_explanation = 'Complete output is:\n\n' + indent(res.stdout,' > ')
-            raise CheckFailed(compact, long_explanation)
->>>>>>> 7786b42d
+    