#!/usr/bin/env python

from enum import Enum
import os
import rospy
import cv2
import numpy as np
import tf
import tf2_ros
<<<<<<< HEAD
from std_msgs.msg import String, Int16MultiArray
from cv_bridge import CvBridge
=======
from std_msgs.msg import String, Int16MultiArray, ByteMultiArray
>>>>>>> 39e07966
from duckietown_msgs.msg import BoolStamped
from fleet_planning.graph_search import GraphSearchProblem
from sensor_msgs.msg import Image
from fleet_planning.srv import *
from fleet_planning.generate_duckietown_map import graph_creator, MapImageCreator
from fleet_planning.transformation import Transformer
from fleet_planning.location_to_graph_mapping import IntersectionMapper
<<<<<<< HEAD
=======
import numpy as np
from fleet_planning.generate_duckietown_map import graph_creator
from fleet_planning.message_serialization import InstructionMessageSerializer, LocalizationMessageSerializer
>>>>>>> 39e07966

class TaxiState(Enum):
    GOING_TO_CUSTOMER = 0
    WITH_CUSTOMER = 1
    IDLE = 2


class Instruction(Enum):
    LEFT = 'l'
    RIGHT = 'r'
    STRAIGHT = 's'


class FleetPlanningStrategy(Enum): # for future expansion
    DEACTIVATED = 0
    CLOSEST_DUCKIEBOT = 1


class Duckiebot:
    """tracks state and mission of one duckiebot, handles the global customer and location assignments"""

    def __init__(self, robot_name):
        self._name = robot_name
        self._taxi_state = TaxiState.IDLE

        self._last_known_location = None  # number of the node the localization lastly reported
        self._next_expected_location = None
        self._last_time_seen_alive = None  # timestamp. updated every time a location or similar was reported. Duckiebot is removed from map if this becomes too far in the past

        self._target_location = None
        self._customer_request = None  # instance of CustomerRequest, only not None if on duty

    @property
    def taxi_state(self):
        return self._taxi_state

    @property
    def name(self):
        return self._name

    @property
    def customer_request(self):
        return self._customer_request

    @property
    def location(self): # This can be adapted to take into account some between-intersections location estimation
        """
        :return: node number of last known location of duckiebot
        """
        return self._last_known_location

    @property
    def next_location(self):
        """
        :return: node number of expected next duckiebot location
        """
        return self._next_expected_location

    @property
    def target_location(self):
        """returns target location of Duckiebots current mission,
        depending on the status of the customer request it is handling."""

        if self._taxi_state == TaxiState.IDLE:
            return None

        if self.taxi_state == TaxiState.GOING_TO_CUSTOMER:
            return self._customer_request.start_location

        if self.taxi_state == TaxiState.WITH_CUSTOMER:
            return self._customer_request.target_location

    def update_location_check_target_reached(self, reported_location, next_location):
        """
        updates member _last_known_location. If duckiebot is now at target location and has a customer request,
        it checks whether current location is customer start location or customer target location.
        It updates its _taxi_state correspondingly and updates sets _last_time_seen_alive and CustomerRequest time stamps.
        :param reported_location: reported from localization
        :param next_location: where duckiebot is expected to show up next
        :return: None if status has not changed, or duckiebot is new. Returns self_taxi state if customer has been
                picked up or customer target location has been reached.
        """
        if reported_location is None:
            return None

        self._last_known_location = reported_location
        self._next_expected_location = next_location
        self._last_time_seen_alive = rospy.get_time()

        if self._customer_request is not None:
            if reported_location == self._customer_request.start_location:
                self._taxi_state = TaxiState.WITH_CUSTOMER
                self._customer_request.time_pickup = rospy.get_time()
                return self._taxi_state

            elif reported_location == self._customer_request.target_location:
                self._taxi_state = TaxiState.IDLE
                self._customer_request.time_drop_off = rospy.get_time()
                return self._taxi_state

            else:
                return None
        else:
            return None

    def has_timed_out(self, criterium):
        if rospy.get_time() - self._last_time_seen_alive > criterium:
            return True
        else:
            return False

    def assign_customer_request(self, customer_request):
        """ assign customer request to this duckiebot"""
        if self._customer_request is not None:
            raise ValueError('Forbidden customer assignment. This Duckiebot has beed assigned a customer already.')

        self._customer_request = customer_request
        self._taxi_state = TaxiState.GOING_TO_CUSTOMER

    def pop_customer_request(self):
        self._taxi_state = TaxiState.IDLE

        tmp = self._customer_request
        self._customer_request = None
        return tmp

        
class CustomerRequest:

    def __init__(self, start_node, target_node):
        self.start_location = start_node # node number
        self.target_location = target_node # node number

        # for the metrics. Use ropy.time() to set timestamp
        self.time_registered = rospy.get_time()
        self.time_pickup = None
        self.time_drop_off = None


class graph_search_server():
    def __init__(self):
        print 'Graph Search Service Started'
        self.map_name = rospy.get_param('/map_name')
        # Loading paths
        self.script_dir = os.path.dirname(__file__)
        self.map_path = self.script_dir + '/maps/' + self.map_name
        self.map_img_path = self.map_path + '_map'
        self.tiles_dir = os.path.abspath(
            self.script_dir + '../../../../30-localization-and-planning/duckietown_description/urdf/meshes/tiles/')

        # build and init graphs
        gc = graph_creator()
        self.duckietown_graph = gc.build_graph_from_csv(script_dir=self.script_dir, csv_filename=self.map_name)
        self.duckietown_problem = GraphSearchProblem(self.duckietown_graph, None, None)
    
        print "Map loaded successfully!\n"

        map_draw = mapDraw(self.duckietown_graph, self.duckietown_problem)

    def handle_graph_search(self, req):
        """takes request, calculates path and creates corresponding graph image. returns path"""
        # Checking if nodes exists
        if (req.source_node not in self.duckietown_graph) or (req.target_node not in self.duckietown_graph):
            print "Source or target node do not exist."
            self.publishImage(req, [])
            return GraphSearchResponse([])

        # Running A*
        self.duckietown_problem.start = req.source_node
        self.duckietown_problem.goal = req.target_node
        path = self.duckietown_problem.astar_search()

        # Publish graph solution
        self.publishImage(req, path)

        return GraphSearchResponse(path.actions)        
    



class mapDraw():
    """
    Used to generate the map from a csv file, draw the graph on top 
    of that and draw the icons for each duckiebot.
    """
    def __init__(self, duckietown_graph, duckietown_problem):
        print 'mapDraw initializing...'

        # Input: csv file
        self.map_name = rospy.get_param('/map_name')

        # Loading paths
        self.script_dir = os.path.dirname(__file__)
        self.map_path = self.script_dir + '/maps/' + self.map_name
        self.map_img_path = self.map_path + '_map'
        self.tiles_dir = os.path.abspath(
            self.script_dir + '../../../../30-localization-and-planning/duckietown_description/urdf/meshes/tiles/')
        self.customer_icon_path = os.path.abspath(self.script_dir + '/../include/gui_images/customer_duckie.jpg')
        self.start_icon_path = os.path.abspath(self.script_dir + '/../include/gui_images/duckie.jpg')
        self.target_icon_path = os.path.abspath(self.script_dir + '/../include/gui_images/location-icon.png')

        # build and init graphs
        #gc = graph_creator()
        self.duckietown_graph = duckietown_graph #gc.build_graph_from_csv(script_dir=self.script_dir, csv_filename=self.map_name)
        self.duckietown_problem = duckietown_problem # GraphSearchProblem(self.duckietown_graph, None, None)
    
        print "Map loaded successfully!\n"

        self.image_pub = rospy.Publisher("~map_graph",Image, queue_size = 1, latch=True)
        self.bridge = CvBridge()

        # prepare and send graph image through publisher
        self.graph_image = self.duckietown_graph.draw(self.script_dir, highlight_edges=None, map_name = self.map_name)

        mc = MapImageCreator(self.tiles_dir)
        self.tile_length = mc.tile_length
        self.map_img = mc.build_map_from_csv(script_dir=self.script_dir, csv_filename=self.map_name)

        # image used to store all start, customer and target icons at their positions
        print(self.customer_icon_path)
        self.customer_icon = cv2.resize(cv2.imread(self.customer_icon_path), (30, 30))
        self.start_icon = cv2.resize(cv2.imread(self.start_icon_path), (30, 30))
        self.target_icon = cv2.resize(cv2.imread(self.target_icon_path), (30, 30))
        
        overlay = self.prepImage()
        self.image_pub.publish(self.bridge.cv2_to_imgmsg(overlay, "bgr8"))
    
    def graph_node_to_image_location(self, graph, node):
        """
        Convert a graph node number to a 2d image pixel location
        """
        print "graph.node_positions", graph.node_positions
        return graph.node_positions[node]

    def draw_icons(self, map_image, icon_type, location ):
        """
        Draw start, customer and target icons next to each 
        corresponding graph node along with the respective name 
        of the duckiebot. 
        Input:
            - map_image: the base map image onto which to draw the icons
            - icon_type: string, either customer, start or target
            - location: where to draw the icon, as a graph node number
        
        Returns:
            - opencv image with the icons at the correct positions
        """
        #print "Size of map: ", self.map_image.shape

        # loop through all trips currently in existence. For each trip,
        # draw the start, customer and target icons next to the corresponding 
        # label of the graph node. 
        print "self.map_img.shape: ", self.map_img.shape
        transf = Transformer(self.tile_length, self.map_img.shape[0] / self.tile_length)  # TODO: better way to get the map dimensions?
        if icon_type == "customer":
            icon = self.customer_icon
        elif icon_type == "start":
            icon = self.start_icon
        elif icon_type == "target":
            icon = self.target_icon
        else: 
            print "invalid icon type"
            # return

        # convert graph number to 2D image pixel coords
        point = self.graph_node_to_image_location(graph = self.duckietown_graph, node = location)
        print "Point received is: ", point
        point = transf.map_to_image(point)
        print "Point received is: ", point
        x_start = point[1]
        x_end = x_start + icon.shape[0]
        y_start = point[0]  
        y_end = y_start + icon.shape[1]
        map_image[x_start:x_end, y_start:y_end, :] = icon

        return map_image

    def publishImage(self, req, path):
        if path:
            self.graph_image = self.duckietown_graph.draw(self.script_dir, highlight_edges=path.edges(), map_name=self.map_name,
                                       highlight_nodes=[req.source_node, req.target_node])
        else:
            self.graph_image = self.duckietown_graph.draw(self.script_dir, highlight_edges=None, map_name=self.map_name)

        print req.source_node, req.target_node
        # TODO: either pass the name of the nodes here and use the  self.duckietown_graph.get_node_oos(node) function
        # or figure out some other way to get the location. 
        overlay = self.prepImage()
        print "req: ", req.source_node, req.target_node
        # draw request if initialized, i.e. nonzero
        if req.target_node != '0':
            overlay = self.draw_icons(overlay, "start", location = req.source_node)
            overlay = self.draw_icons(overlay, "target", location = req.target_node) 
        self.image_pub.publish(self.bridge.cv2_to_imgmsg(overlay, "bgr8"))

    def prepImage(self):
        """takes the graph image and map image and overlays them"""
        # TODO: add the icon image and merge it as well
        inverted_graph_img = 255 - self.graph_image
        # bring to same size
        inverted_graph_img = cv2.resize(inverted_graph_img, (self.map_img.shape[1], self.map_img.shape[0]))

        # overlay images
        overlay = cv2.addWeighted(inverted_graph_img, 1, self.map_img, 0.5, 0)

        # make the image bright enough for display again
        hsv = cv2.cvtColor(overlay, cv2.COLOR_BGR2HSV)
        h, s, v = cv2.split(hsv)
        lim = 255 - 60
        v[v > lim] = 255
        v[v <= lim] += 60
        final_hsv = cv2.merge((h, s, v))

        overlay = cv2.cvtColor(final_hsv, cv2.COLOR_HSV2BGR)
        return overlay

class TaxiCentralNode:
    TIME_OUT_CRITERIUM = 60.0
    _fleet_planning_strategy = FleetPlanningStrategy.CLOSEST_DUCKIEBOT # for now there is just this. gives room for future expansions
<<<<<<< HEAD

    _registered_duckiebots = {} # dict of instances of class Duckiebot. populated by register_duckiebot(). duckiebot name is key
    _pending_customer_requests = []
    _fulfilled_customer_requests = [] # for analysis purposes

    #_map_drawing = mapDraw() # class that handles map drawing. generate_duckietown_map.py ???
    _map_graph = None # TODO: necessary ?
    _graph_creator = None

=======
>>>>>>> 39e07966
    _world_frame = 'world'
    _target_frame = 'duckiebot'

    def __init__(self, map_dir, map_csv):
        """
        subscribe to location", customer_requests. Publish to transportation status, target location.
        Init time_out timer.
        Specification see intermediate report document
        """
        self._registered_duckiebots = {}  # dict of instances of class Duckiebot. populated by register_duckiebot(). duckiebot name is key
        self._pending_customer_requests = []
        self._fulfilled_customer_requests = []  # for analysis purposes

<<<<<<< HEAD
        self._graph_creator = graph_creator()
        self._graph = self._graph_creator.build_graph_from_csv(map_dir, map_csv)
        # self._graph_creator = gc
=======
        # graph classes for search and drawing
        gc = graph_creator()
        self._graph = gc.build_graph_from_csv(map_dir, map_csv)
        self._graph_creator = gc
>>>>>>> 39e07966

        # location listener
        self._listener_transform = tf.TransformListener()
        # wait for listener setup to complete
        try:
            self._listener_transform.waitForTransform(self._world_frame,self._target_frame, rospy.Time(), rospy.Duration(4.0))
        except tf2_ros.TransformException:
            rospy.logwarn('The duckiebot location is not being published! No location updates possible.')

        # subscribers
        self._sub_customer_requests = rospy.Subscriber('~customer_requests', Int16MultiArray, self._register_customer_request, queue_size=1)
<<<<<<< HEAD
        self._sub_intersection = rospy.Subscriber('~/jeff/stop_line_filter_node/at_stop_line', BoolStamped, self._location_update)
=======
        self._sub_intersection = rospy.Subscriber('~/paco/stop_line_filter_node/at_stop_line', BoolStamped, self._location_update)
        self._sub_taxi_location = rospy.Subscriber('/taxi/location', ByteMultiArray, self._location_update)
>>>>>>> 39e07966
        # publishers
        self._pub_duckiebot_target_location = rospy.Publisher('/taxi/commands', ByteMultiArray, queue_size=1)
        self._pub_duckiebot_transportation_status = rospy.Publisher('~transportation_status', String, queue_size=1, latch=True)
        # timers
        self._time_out_timer = rospy.Timer(rospy.Duration.from_sec(self.TIME_OUT_CRITERIUM), self._check_time_out)

        # mapping: location -> node number
        self._location_to_node_mapper = IntersectionMapper(self._graph_creator)

    def _idle_duckiebots(self):
        """
        :return: A list of all IDLE duckiebots.
        """
        return filter(lambda bot: bot.taxi_state == TaxiState.IDLE, self._registered_duckiebots.values())

    def _create_and_register_duckiebot(self, robot_name):
        """
        Whenever a new duckiebot is detected, this method is called. Create Duckiebot instance and append to _registered_duckiebots
        E.g. an unknown duckiebot publishes a location -> register duckiebot
        :param robot_name: string
        """
        duckiebot = Duckiebot(robot_name)
        if robot_name not in self._registered_duckiebots:
            self._registered_duckiebots[robot_name] = duckiebot

        else:
            rospy.logwarn('Failed to register new duckiebot. A duckiebot with the same name has already been registered.')

    def _unregister_duckiebot(self, duckiebot):
        """unregister given duckiebot, remove from map drawing. If it currently has been assigned a customer,
        put customer request back to _pending_customer_requests"""

        request = duckiebot.pop_customer_request
        if request is not None:
            self._pending_customer_requests[:0] = [duckiebot.pop_customer_request()]  # prepend, high priority

        try:
            del self._registered_duckiebots[duckiebot.name]
            rospy.logwarn('Unregistered and removed from map Duckiebot {}'.format(duckiebot.name))
        except KeyError:
            rospy.logwarn('Failure when unregistering Duckiebot. {} had already been unregistered.'.format(duckiebot.name))
        # TODO: redraw map

    def _register_customer_request(self, request_msg):
        """callback function for request subscriber. appends CustomerRequest instance to _pending_customer_requests,
        Calls handle_customer_requests

        """
        start = request_msg.data[0]
        target = request_msg.data[1]
        request = CustomerRequest(start, target)
        self._pending_customer_requests.append(request)

        self._handle_customer_requests()

    def _handle_customer_requests(self):
        """
        Switch function. This allows to switch between strategies in the future
        """

        if self._fleet_planning_strategy == FleetPlanningStrategy.CLOSEST_DUCKIEBOT:
            self._fleet_planning_closest_duckiebot()

        elif self._fleet_planning_strategy == FleetPlanningStrategy.DEACTIVATED:
            # do nothing. used mainly for unit tests
            pass
        else:
            raise NotImplementedError('Chosen strategy has not yet been implemented.')

    def _fleet_planning_closest_duckiebot(self):
        """
        E.g. for every pending customer request do breadth first search to find closest idle duckiebot.
        Make sure to use Duckiebot.next_location for the search. Finally assign customer request to best duckiebot.
        (Maybe if # pending_customer requests > number idle duckiebots, assign the ones with the shortest path.)
        """

        # For now quickly find the closest duckiebot
        for pending_request in self._pending_customer_requests:
            idle_duckiebots = self._idle_duckiebots()
            if len(idle_duckiebots) == 0:
                rospy.loginfo("No duckiebot available for pending transport request")
                return

            # Get the start node
            start_node = self._graph.get_node(pending_request.start_location)

            nodes_to_visit = [start_node]

            # Find the closest duckiebot via breadth first search
            duckiebot = None
            while len(nodes_to_visit) > 0 and duckiebot is None:
                current_node = nodes_to_visit.pop(0)

                # Check if there's a duckiebot on that node
                for db in idle_duckiebots:
                    if str(db.name) == current_node.name: # TODO: @sandro use db.next_location, not db.name
                        # We found one!
                        duckiebot = db
                        break

                # Add all the neighboring nodes to the list of nodes we still have to visit
                edges = self._graph.node_edges(current_node)
                for edge in edges:
                    nodes_to_visit.append(edge.target)

            if duckiebot is None:
                rospy.logwarn("There are IDLE duckiebots but they were not found in the graph")

            # Assign the request to that duckiebot
            duckiebot.assign_customer_request(pending_request)
            self._publish_duckiebot_mission(duckiebot)
            self._publish_duckiebot_transportation_status(duckiebot)

<<<<<<< HEAD
    def _location_update(self, at_stop_line):
=======
    def _location_update(self, message):
>>>>>>> 39e07966
        """
        Callback function for location subscriber. Message contains location and robot name.  If duckiebot
        is not yet known, register it first. Location is first mapped from 2d coordinates to graph node, then call
        Duckiebot.update_location_check_target_reached(..). According to its feedback move customer request to
        _fulfilled_customer_requests. If taxi has become free, call handle_customer_requests
        Update map drawing correspondingly (taxi location, customer location). Publish duckiebot taxi state
         if it has changed.
        :param location_msg: contains location and robot name
        """

<<<<<<< HEAD
        duckiebot_name = 'jeff' # TODO get this from message!!!!
=======
        duckiebot_name, node, route = LocalizationMessageSerializer.deserialize("".join(map(chr, message.data)))
        # Find the next node
        next_node = -1
        for n in range(len(route)):
            if route[n] == node:
                if n + 1 < len(route):
                    next_node = route[n+1]
>>>>>>> 39e07966

        # TODO: Use the localization from the message

<<<<<<< HEAD
                if trans[2] != 1000: # the localization package uses this to encode that no information about the location exists. (here == 1 km in the air)
                    rot = tf.transformations.euler_from_quaternion(rot)[2]
                    node = self._location_to_node_mapper.get_node_name(trans[:2], np.degrees(rot))
                    rospy.logwarn("Current location ({},{}) corresponds to node {}.".format(trans[0], trans[1], node))

            except tf2_ros.LookupException:
                rospy.logwarn('Duckiebot: {} location transform not found. Trying again.'.format(duckiebot_name))

        if not node:
            rospy.logwarn('Duckiebot: {} location update failed. Location not updated.'.format(duckiebot_name))
            return

        if duckiebot_name not in self._registered_duckiebots:
=======
        if duckiebot_name not in self._registered_duckiebots: # new duckiebot detected
>>>>>>> 39e07966
            self._create_and_register_duckiebot(duckiebot_name)
            duckiebot = self._registered_duckiebots[duckiebot_name]
            new_duckiebot_state = duckiebot.update_location_check_target_reached(node, next_node)
            self._handle_customer_requests()

        else:
            duckiebot = self._registered_duckiebots[duckiebot_name]
            new_duckiebot_state = duckiebot.update_location_check_target_reached(node, next_node)

        if new_duckiebot_state == TaxiState.IDLE: # mission accomplished
            rospy.loginfo('Duckiebot {} has dropped off its happy customer.'.format(duckiebot.name))
            request = duckiebot.pop_customer_request()
            self._fulfilled_customer_requests.append(request)
            self._handle_customer_requests() # bcs duckiebot is available again
            self._pub_duckiebot_transportation_status(duckiebot)

        elif new_duckiebot_state == TaxiState.WITH_CUSTOMER: # reached customer
            rospy.loginfo('Duckiebot {} has reached its customer.'.format(duckiebot.name))
            self._publish_duckiebot_mission(duckiebot)
            self._publish_duckiebot_transportation_status(duckiebot)
            # TODO raise flag to make duckiebot go around randomly. or create random targets

        else: # nothing special happened, just location update
            pass

        # TODO redraw map

    def _check_time_out(self, msg):
        """callback function from some timer, ie. every 30 seconds. Checks for every duckiebot whether it has been
        seen since the last check_time_out call. If not, unregister duckiebot"""

        for duckiebot in self._registered_duckiebots.values():
            if duckiebot.has_timed_out(self.TIME_OUT_CRITERIUM):
                rospy.logwarn('Duckiebot {} has timed out.'.format(duckiebot.name))
                self._unregister_duckiebot(duckiebot)

    def _publish_duckiebot_mission(self, duckiebot):
        """ create message that sends duckiebot to its next location, according to the customer request that had been
        assigned to it"""

        # TODO: Taxistate may not be hardcoded to going_to_customer
        serializedMessage = InstructionMessageSerializer.serialize(duckiebot.name, duckiebot.target_location, TaxiState.GOING_TO_CUSTOMER)

        self._pub_duckiebot_target_location.publish(ByteMultiArray(data=serializedMessage))

    def _publish_duckiebot_transportation_status(self, duckiebot):
        """ is called whenever the taxi_state of a duckiebot changes, publish this information to
        transportatkion status topic"""
        message = (duckiebot.name, duckiebot.taxi_state)
        message_serialized = None # TODO serialize message
        self._pub_duckiebot_transportation_status(message_serialized)

    def save_metrics(self): # implementation has rather low priority
        """ gather timestamps from customer requests, calculate metrics, save to json file"""
        pass

    @staticmethod
    def on_shutdown():
        rospy.loginfo("[TaxiCentralNode] Shutdown.")


if __name__ == '__main__':
    # startup node
    rospy.init_node('taxi_central_node')

    script_dir = os.path.dirname(__file__)
    map_path = os.path.abspath(script_dir)
    csv_filename = 'tiles_lab'

    taxi_central_node = TaxiCentralNode(map_path, csv_filename)
    
    gss = graph_search_server()
    print 'Starting server...\n'
    s = rospy.Service('graph_search', GraphSearch, gss.handle_graph_search)    

    rospy.on_shutdown(TaxiCentralNode.on_shutdown)
    rospy.spin()<|MERGE_RESOLUTION|>--- conflicted
+++ resolved
@@ -7,12 +7,8 @@
 import numpy as np
 import tf
 import tf2_ros
-<<<<<<< HEAD
-from std_msgs.msg import String, Int16MultiArray
 from cv_bridge import CvBridge
-=======
 from std_msgs.msg import String, Int16MultiArray, ByteMultiArray
->>>>>>> 39e07966
 from duckietown_msgs.msg import BoolStamped
 from fleet_planning.graph_search import GraphSearchProblem
 from sensor_msgs.msg import Image
@@ -20,12 +16,7 @@
 from fleet_planning.generate_duckietown_map import graph_creator, MapImageCreator
 from fleet_planning.transformation import Transformer
 from fleet_planning.location_to_graph_mapping import IntersectionMapper
-<<<<<<< HEAD
-=======
-import numpy as np
-from fleet_planning.generate_duckietown_map import graph_creator
 from fleet_planning.message_serialization import InstructionMessageSerializer, LocalizationMessageSerializer
->>>>>>> 39e07966
 
 class TaxiState(Enum):
     GOING_TO_CUSTOMER = 0
@@ -345,7 +336,6 @@
 class TaxiCentralNode:
     TIME_OUT_CRITERIUM = 60.0
     _fleet_planning_strategy = FleetPlanningStrategy.CLOSEST_DUCKIEBOT # for now there is just this. gives room for future expansions
-<<<<<<< HEAD
 
     _registered_duckiebots = {} # dict of instances of class Duckiebot. populated by register_duckiebot(). duckiebot name is key
     _pending_customer_requests = []
@@ -355,8 +345,6 @@
     _map_graph = None # TODO: necessary ?
     _graph_creator = None
 
-=======
->>>>>>> 39e07966
     _world_frame = 'world'
     _target_frame = 'duckiebot'
 
@@ -370,16 +358,9 @@
         self._pending_customer_requests = []
         self._fulfilled_customer_requests = []  # for analysis purposes
 
-<<<<<<< HEAD
         self._graph_creator = graph_creator()
         self._graph = self._graph_creator.build_graph_from_csv(map_dir, map_csv)
         # self._graph_creator = gc
-=======
-        # graph classes for search and drawing
-        gc = graph_creator()
-        self._graph = gc.build_graph_from_csv(map_dir, map_csv)
-        self._graph_creator = gc
->>>>>>> 39e07966
 
         # location listener
         self._listener_transform = tf.TransformListener()
@@ -391,12 +372,8 @@
 
         # subscribers
         self._sub_customer_requests = rospy.Subscriber('~customer_requests', Int16MultiArray, self._register_customer_request, queue_size=1)
-<<<<<<< HEAD
         self._sub_intersection = rospy.Subscriber('~/jeff/stop_line_filter_node/at_stop_line', BoolStamped, self._location_update)
-=======
-        self._sub_intersection = rospy.Subscriber('~/paco/stop_line_filter_node/at_stop_line', BoolStamped, self._location_update)
         self._sub_taxi_location = rospy.Subscriber('/taxi/location', ByteMultiArray, self._location_update)
->>>>>>> 39e07966
         # publishers
         self._pub_duckiebot_target_location = rospy.Publisher('/taxi/commands', ByteMultiArray, queue_size=1)
         self._pub_duckiebot_transportation_status = rospy.Publisher('~transportation_status', String, queue_size=1, latch=True)
@@ -510,11 +487,7 @@
             self._publish_duckiebot_mission(duckiebot)
             self._publish_duckiebot_transportation_status(duckiebot)
 
-<<<<<<< HEAD
-    def _location_update(self, at_stop_line):
-=======
     def _location_update(self, message):
->>>>>>> 39e07966
         """
         Callback function for location subscriber. Message contains location and robot name.  If duckiebot
         is not yet known, register it first. Location is first mapped from 2d coordinates to graph node, then call
@@ -525,9 +498,6 @@
         :param location_msg: contains location and robot name
         """
 
-<<<<<<< HEAD
-        duckiebot_name = 'jeff' # TODO get this from message!!!!
-=======
         duckiebot_name, node, route = LocalizationMessageSerializer.deserialize("".join(map(chr, message.data)))
         # Find the next node
         next_node = -1
@@ -535,27 +505,22 @@
             if route[n] == node:
                 if n + 1 < len(route):
                     next_node = route[n+1]
->>>>>>> 39e07966
 
         # TODO: Use the localization from the message
 
-<<<<<<< HEAD
-                if trans[2] != 1000: # the localization package uses this to encode that no information about the location exists. (here == 1 km in the air)
-                    rot = tf.transformations.euler_from_quaternion(rot)[2]
-                    node = self._location_to_node_mapper.get_node_name(trans[:2], np.degrees(rot))
-                    rospy.logwarn("Current location ({},{}) corresponds to node {}.".format(trans[0], trans[1], node))
-
-            except tf2_ros.LookupException:
-                rospy.logwarn('Duckiebot: {} location transform not found. Trying again.'.format(duckiebot_name))
-
-        if not node:
-            rospy.logwarn('Duckiebot: {} location update failed. Location not updated.'.format(duckiebot_name))
-            return
+        #         if trans[2] != 1000: # the localization package uses this to encode that no information about the location exists. (here == 1 km in the air)
+        #             rot = tf.transformations.euler_from_quaternion(rot)[2]
+        #             node = self._location_to_node_mapper.get_node_name(trans[:2], np.degrees(rot))
+        #             rospy.logwarn("Current location ({},{}) corresponds to node {}.".format(trans[0], trans[1], node))
+
+        #     except tf2_ros.LookupException:
+        #         rospy.logwarn('Duckiebot: {} location transform not found. Trying again.'.format(duckiebot_name))
+
+        # if not node:
+        #     rospy.logwarn('Duckiebot: {} location update failed. Location not updated.'.format(duckiebot_name))
+        #     return
 
         if duckiebot_name not in self._registered_duckiebots:
-=======
-        if duckiebot_name not in self._registered_duckiebots: # new duckiebot detected
->>>>>>> 39e07966
             self._create_and_register_duckiebot(duckiebot_name)
             duckiebot = self._registered_duckiebots[duckiebot_name]
             new_duckiebot_state = duckiebot.update_location_check_target_reached(node, next_node)
@@ -627,9 +592,9 @@
 
     taxi_central_node = TaxiCentralNode(map_path, csv_filename)
     
-    gss = graph_search_server()
-    print 'Starting server...\n'
-    s = rospy.Service('graph_search', GraphSearch, gss.handle_graph_search)    
+    # gss = graph_search_server()
+    # print 'Starting server...\n'
+    # s = rospy.Service('graph_search', GraphSearch, gss.handle_graph_search)    
 
     rospy.on_shutdown(TaxiCentralNode.on_shutdown)
     rospy.spin()