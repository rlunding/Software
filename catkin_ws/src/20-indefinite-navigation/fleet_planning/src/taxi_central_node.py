#!/usr/bin/env python

from enum import Enum, IntEnum
import os
import rospy
from fleet_planning.generate_duckietown_map import graph_creator
from std_msgs.msg import ByteMultiArray, String
from duckietown_msgs.msg import SourceTargetNodes
from fleet_planning.message_serialization import InstructionMessageSerializer, LocalizationMessageSerializer
<<<<<<< HEAD
from fleet_planning.map_drawing import MapDraw
from fleet_planning.enums import *
from sensor_msgs.msg import Image




class Duckiebot:
    """tracks state and mission of one duckiebot, handles the global customer and location assignments"""

    def __init__(self, robot_name):
        self._name = robot_name
        self._taxi_state = TaxiState.IDLE

        self._last_known_location = None  # number of the node the localization lastly reported
        self._next_expected_location = None
        self._last_time_seen_alive = None  # timestamp. updated every time a location or similar was reported. Duckiebot is removed from map if this becomes too far in the past

        self._target_location = None
        self._customer_request = None  # instance of CustomerRequest, only not None if on duty

    @property
    def taxi_state(self):
        return self._taxi_state

    @property
    def name(self):
        return self._name

    @property
    def customer_request(self):
        return self._customer_request

    @property
    def location(self): # This can be adapted to take into account some between-intersections location estimation
        """
        :return: node number of last known location of duckiebot
        """
        return self._last_known_location

    @property
    def next_location(self):
        """
        :return: node number of expected next duckiebot location
        """
        return self._next_expected_location

    @property
    def target_location(self):
        """returns target location of Duckiebots current mission,
        depending on the status of the customer request it is handling."""

        if self._taxi_state == TaxiState.IDLE:
            return -1

        if self.taxi_state == TaxiState.GOING_TO_CUSTOMER:
            return self._customer_request.start_location

        if self.taxi_state == TaxiState.WITH_CUSTOMER:
            return self._customer_request.target_location

    def update_location_check_target_reached(self, reported_location, next_location):
        """
        updates member _last_known_location. If duckiebot is now at target location and has a customer request,
        it checks whether current location is customer start location or customer target location.
        It updates its _taxi_state correspondingly and updates sets _last_time_seen_alive and CustomerRequest time stamps.
        :param reported_location: reported from localization
        :param next_location: where duckiebot is expected to show up next
        :return: None if status has not changed, or duckiebot is new. Returns self_taxi state if customer has been
                picked up or customer target location has been reached.
        """
        if reported_location is None:
            return None

        self._last_known_location = reported_location
        self._next_expected_location = next_location
        self._last_time_seen_alive = rospy.get_time()

        if self._customer_request is not None:
            if reported_location == self._customer_request.start_location:
                self._taxi_state = TaxiState.WITH_CUSTOMER
                self._customer_request.time_pickup = rospy.get_time()
                return self._taxi_state

            elif reported_location == self._customer_request.target_location:
                self._taxi_state = TaxiState.IDLE
                self._customer_request.time_drop_off = rospy.get_time()
                return self._taxi_state

            else:
                return None
        else:
            return None

    def has_timed_out(self, criterium):
        if rospy.get_time() - self._last_time_seen_alive > criterium:
            return True
        else:
            return False

    def assign_customer_request(self, customer_request):
        """ assign customer request to this duckiebot"""
        if self._customer_request is not None:
            raise ValueError('Forbidden customer assignment. This Duckiebot has beed assigned a customer already.')

        self._customer_request = customer_request
        self._taxi_state = TaxiState.GOING_TO_CUSTOMER

    def pop_customer_request(self):
        self._taxi_state = TaxiState.IDLE

        tmp = self._customer_request
        self._customer_request = None
        return tmp

        
class CustomerRequest:

    def __init__(self, start_node, target_node):
        self.start_location = start_node # node number
        self.target_location = target_node # node number

        # for the metrics. Use ropy.time() to set timestamp
        self.time_registered = rospy.get_time()
        self.time_pickup = None
        self.time_drop_off = None

=======

from fleet_planning.duckiebot import *
import json
import random
from sensor_msgs.msg import Image

class FleetPlanningStrategy(Enum): # for future expansion
    DEACTIVATED = 0
    CLOSEST_DUCKIEBOT = 1

class RebalancingStrategy(Enum):
    DEACTIVATED = 0
    RANDOM = 1
>>>>>>> 7b7081fc

class TaxiCentralNode:
    TIME_OUT_CRITERIUM = 60.0
    _fleet_planning_strategy = FleetPlanningStrategy.CLOSEST_DUCKIEBOT # for now there is just this. gives room for future expansions
    _rebalancing_strategy = RebalancingStrategy.RANDOM

    def __init__(self):
        """
        subscribe to location", customer_requests. Publish to transportation status, target location.
        Init time_out timer.
        Specification see intermediate report document
        """
        self._registered_duckiebots = {}  # dict of instances of class Duckiebot. populated by register_duckiebot(). duckiebot name is key
        self._pending_customer_requests = []
        self._fulfilled_customer_requests = []  # for analysis purposes

        # graph classes for search and drawing
        gc = graph_creator()
        map_dir = rospy.get_param('/map_dir')
        map_name = rospy.get_param('/map_name')

        self._graph = gc.build_graph_from_csv(map_dir, map_name)
        self._graph_creator = gc

        # publishers
        self._pub_duckiebot_target_location = rospy.Publisher('/taxi/commands', ByteMultiArray, queue_size=1)
        self._pub_draw_command = rospy.Publisher("~/draw_request", String, queue_size=1, latch=True)

        # subscribers
        self._sub_customer_requests = rospy.Subscriber('~/customer_requests', SourceTargetNodes, self._register_customer_request, queue_size=1)
        self._sub_taxi_location = rospy.Subscriber('/taxi/location', ByteMultiArray, self._location_update)

        # timers
        self._time_out_timer = rospy.Timer(rospy.Duration.from_sec(self.TIME_OUT_CRITERIUM), self._check_time_out)

    @property
    def available_duckiebots(self):
        """
        :return: A list of all available duckiebots.
        """
        return filter(lambda bot: bot.taxi_state == TaxiState.IDLE or bot.taxi_state == TaxiState.WITHOUT_MISSION,
                      self._registered_duckiebots.values())

    def _create_and_register_duckiebot(self, robot_name):
        """
        Whenever a new duckiebot is detected, this method is called. Create Duckiebot instance and append to _registered_duckiebots
        E.g. an unknown duckiebot publishes a location -> register duckiebot
        :param robot_name: string
        """
        duckiebot = Duckiebot(robot_name)
        if robot_name not in self._registered_duckiebots:
            self._registered_duckiebots[robot_name] = duckiebot
            rospy.loginfo('Created and registered Duckiebot {}'.format(robot_name))

        else:
            rospy.logwarn('Failed to register new duckiebot. A duckiebot with the same name has already been registered.')

    def _unregister_duckiebot(self, duckiebot):
        """unregister given duckiebot, remove from map drawing. If it currently has been assigned a customer,
        put customer request back to _pending_customer_requests"""

        request = duckiebot.pop_customer_request
        if request is not None:
            self._pending_customer_requests[:0] = [duckiebot.pop_customer_request()]  # prepend, high priority

        try:
            del self._registered_duckiebots[duckiebot.name]
            rospy.logwarn('Unregistered and removed from map Duckiebot {}'.format(duckiebot.name))
        except KeyError:
            rospy.logwarn('Failure when unregistering Duckiebot. {} had already been unregistered.'.format(duckiebot.name))

        self._publish_draw_request()

    def _register_customer_request(self, request_msg):
        """callback function for request subscriber. appends CustomerRequest instance to _pending_customer_requests,
        Calls handle_customer_requests

        """
        start = request_msg.source_node
        target = request_msg.target_node
        request = CustomerRequest(start, target)
        self._pending_customer_requests.append(request)
        rospy.loginfo('Registered customer request {} -> {}'.format(start, target))
        self._publish_draw_request()
        self._handle_customer_requests()

    def _execute_fleet_planning(self):
        self._handle_customer_requests()
        self._rebalance()

    def _handle_customer_requests(self):
        """
        Switch function. This allows to switch between strategies in the future
        """
        if self._fleet_planning_strategy == FleetPlanningStrategy.CLOSEST_DUCKIEBOT:
            self._fleet_planning_closest_duckiebot()

        elif self._fleet_planning_strategy == FleetPlanningStrategy.DEACTIVATED:
            # do nothing. used mainly for unit tests
            pass
        else:
            raise NotImplementedError('Chosen strategy has not yet been implemented.')

    def _fleet_planning_closest_duckiebot(self):
        """
        E.g. for every pending customer request do breadth first search to find closest available duckiebot.
        Make sure to use Duckiebot.next_location for the search. Finally assign customer request to best duckiebot.
        """
        # For now quickly find the closest duckiebot

        while len(self._pending_customer_requests) > 0:
            pending_request = self._pending_customer_requests[0]
            available_duckiebots = self.available_duckiebots
            if len(available_duckiebots) == 0:
                rospy.loginfo("No duckiebot available for pending transport request")
                return

            # Get the start node
            start_node = self._graph.get_node(pending_request.start_location)

            nodes_to_visit = [start_node]
            visited_nodes = []

            # Find the closest duckiebot via breadth first search
            duckiebot = None
            while len(nodes_to_visit) > 0 and duckiebot is None:
                current_node = nodes_to_visit.pop(0)
                visited_nodes.append(current_node)

                # Check if there's a duckiebot on that node
                for db in available_duckiebots:
                    if db.next_location == '-1':  # if duckiebot has no mission, it is not moving. use current node
                        db_location = db.location
                    else:
                        db_location = db.next_location # if duckiebot has mission, location is probably outdated, use next expected location

                    if str(db_location) == current_node:
                        # We found one!
                        duckiebot = db
                        break

                # Add all the neighboring nodes to the list of nodes we still have to visit
                edges = self._graph.node_edges(current_node)
                for edge in edges:
                    if str(edge.target) not in visited_nodes:
                        nodes_to_visit.append(edge.target)

            if duckiebot is not None:
                # Assign the request to that duckiebot
                self._pending_customer_requests.pop(0)
                duckiebot.assign_customer_request(pending_request)
                self._publish_duckiebot_mission(duckiebot)
            else:
                rospy.logwarn("There are available duckiebots but they were not found in the graph. Aborting assignment procedure.")
                break

    def _location_update(self, message):
        """
        Callback function for location subscriber. Message contains location and robot name.  If duckiebot
        is not yet known, register it first. Location is first mapped from 2d coordinates to graph node, then call
        Duckiebot.update_location_check_target_reached(..). According to its feedback move customer request to
        _fulfilled_customer_requests. If taxi has become free, call handle_customer_requests
        Update map drawing correspondingly (taxi location, customer location). Publish duckiebot taxi state
         if it has changed.
        :param location_msg: contains location and robot name
        """
        duckiebot_name, node, route = LocalizationMessageSerializer.deserialize("".join(map(chr, message.data)))

        # The whole taxi_central_node uses strings as node ids. So let's make sure we use strings too
        # from this point onwards.
        node = str(node)
        route = map(str, route)

        if duckiebot_name not in self._registered_duckiebots: # new duckiebot
            self._create_and_register_duckiebot(duckiebot_name)
            duckiebot = self._registered_duckiebots[duckiebot_name]
            new_duckiebot_state = duckiebot.update_location_check_target_reached(node, route)

        else:
            duckiebot = self._registered_duckiebots[duckiebot_name]
            new_duckiebot_state = duckiebot.update_location_check_target_reached(node, route)

        if new_duckiebot_state == TaxiState.WITHOUT_MISSION: # mission accomplished or without mission
            request = duckiebot.pop_customer_request()
            if request is not None:
                self._fulfilled_customer_requests.append(request)

            self._execute_fleet_planning()

        elif new_duckiebot_state == TaxiState.WITH_CUSTOMER: # reached customer
            self._publish_duckiebot_mission(duckiebot) # make duckiebot go to customer target location

        else: # nothing special happened, just location update
            pass
        self._publish_draw_request()

    def _rebalance(self):
        if self._rebalancing_strategy == RebalancingStrategy.RANDOM:
            self.random_rebalancing()

    def random_rebalancing(self):
        all_possible_nodes = self._graph.intersection_nodes

        for duckiebot in self._registered_duckiebots.values():
            if duckiebot.taxi_state == TaxiState.WITHOUT_MISSION:

                repeat = True
                while repeat:
                    target = random.choice(all_possible_nodes)
                    if target != duckiebot.location:
                        repeat = False

                duckiebot.assign_rebalancing_mission(target)
                rospy.loginfo('Rebalancing Duckiebot {}'.format(duckiebot.name))
                self._publish_duckiebot_mission(duckiebot)

    def _check_time_out(self, msg):
        """callback function from some timer, ie. every 30 seconds. Checks for every duckiebot whether it has been
        seen since the last check_time_out call. If not, unregister duckiebot"""

        for duckiebot in self._registered_duckiebots.values():
            if duckiebot.has_timed_out(self.TIME_OUT_CRITERIUM):
                rospy.logwarn('Duckiebot {} has timed out.'.format(duckiebot.name))
                self._unregister_duckiebot(duckiebot)

    def _publish_duckiebot_mission(self, duckiebot):
        """ create message that sends duckiebot to its next location, according to the customer request that had been
        assigned to it"""
        serialized_message = InstructionMessageSerializer.serialize(duckiebot.name, int(duckiebot.target_location),
                                                                    duckiebot.taxi_state.value)
        self._pub_duckiebot_target_location.publish(ByteMultiArray(data=serialized_message))

        rospy.loginfo('Duckiebot {} was sent to node {}'.format(duckiebot.name, duckiebot.target_location))

    def _publish_draw_request(self):
        dict = {'duckiebots': [db[1].to_dict() for db in self._registered_duckiebots.items()],
                'pending_customer_requests': [cr.to_dict() for cr in self._pending_customer_requests if cr is not None]}
        rospy.loginfo('Published draw request.')
        self._pub_draw_command.publish(json.dumps(dict))

    def save_metrics(self): # implementation has rather low priority
        """ gather timestamps from customer requests, calculate metrics, save to json file"""
        pass

    @staticmethod
    def on_shutdown():
        rospy.loginfo("[TaxiCentralNode] Shutdown.")


if __name__ == '__main__':
    # startup node
    rospy.loginfo('[taxi_central_node]: Startup.')
    rospy.init_node('taxi_central_node')
    taxi_central_node = TaxiCentralNode()

    rospy.on_shutdown(TaxiCentralNode.on_shutdown)
    rospy.spin()<|MERGE_RESOLUTION|>--- conflicted
+++ resolved
@@ -7,135 +7,6 @@
 from std_msgs.msg import ByteMultiArray, String
 from duckietown_msgs.msg import SourceTargetNodes
 from fleet_planning.message_serialization import InstructionMessageSerializer, LocalizationMessageSerializer
-<<<<<<< HEAD
-from fleet_planning.map_drawing import MapDraw
-from fleet_planning.enums import *
-from sensor_msgs.msg import Image
-
-
-
-
-class Duckiebot:
-    """tracks state and mission of one duckiebot, handles the global customer and location assignments"""
-
-    def __init__(self, robot_name):
-        self._name = robot_name
-        self._taxi_state = TaxiState.IDLE
-
-        self._last_known_location = None  # number of the node the localization lastly reported
-        self._next_expected_location = None
-        self._last_time_seen_alive = None  # timestamp. updated every time a location or similar was reported. Duckiebot is removed from map if this becomes too far in the past
-
-        self._target_location = None
-        self._customer_request = None  # instance of CustomerRequest, only not None if on duty
-
-    @property
-    def taxi_state(self):
-        return self._taxi_state
-
-    @property
-    def name(self):
-        return self._name
-
-    @property
-    def customer_request(self):
-        return self._customer_request
-
-    @property
-    def location(self): # This can be adapted to take into account some between-intersections location estimation
-        """
-        :return: node number of last known location of duckiebot
-        """
-        return self._last_known_location
-
-    @property
-    def next_location(self):
-        """
-        :return: node number of expected next duckiebot location
-        """
-        return self._next_expected_location
-
-    @property
-    def target_location(self):
-        """returns target location of Duckiebots current mission,
-        depending on the status of the customer request it is handling."""
-
-        if self._taxi_state == TaxiState.IDLE:
-            return -1
-
-        if self.taxi_state == TaxiState.GOING_TO_CUSTOMER:
-            return self._customer_request.start_location
-
-        if self.taxi_state == TaxiState.WITH_CUSTOMER:
-            return self._customer_request.target_location
-
-    def update_location_check_target_reached(self, reported_location, next_location):
-        """
-        updates member _last_known_location. If duckiebot is now at target location and has a customer request,
-        it checks whether current location is customer start location or customer target location.
-        It updates its _taxi_state correspondingly and updates sets _last_time_seen_alive and CustomerRequest time stamps.
-        :param reported_location: reported from localization
-        :param next_location: where duckiebot is expected to show up next
-        :return: None if status has not changed, or duckiebot is new. Returns self_taxi state if customer has been
-                picked up or customer target location has been reached.
-        """
-        if reported_location is None:
-            return None
-
-        self._last_known_location = reported_location
-        self._next_expected_location = next_location
-        self._last_time_seen_alive = rospy.get_time()
-
-        if self._customer_request is not None:
-            if reported_location == self._customer_request.start_location:
-                self._taxi_state = TaxiState.WITH_CUSTOMER
-                self._customer_request.time_pickup = rospy.get_time()
-                return self._taxi_state
-
-            elif reported_location == self._customer_request.target_location:
-                self._taxi_state = TaxiState.IDLE
-                self._customer_request.time_drop_off = rospy.get_time()
-                return self._taxi_state
-
-            else:
-                return None
-        else:
-            return None
-
-    def has_timed_out(self, criterium):
-        if rospy.get_time() - self._last_time_seen_alive > criterium:
-            return True
-        else:
-            return False
-
-    def assign_customer_request(self, customer_request):
-        """ assign customer request to this duckiebot"""
-        if self._customer_request is not None:
-            raise ValueError('Forbidden customer assignment. This Duckiebot has beed assigned a customer already.')
-
-        self._customer_request = customer_request
-        self._taxi_state = TaxiState.GOING_TO_CUSTOMER
-
-    def pop_customer_request(self):
-        self._taxi_state = TaxiState.IDLE
-
-        tmp = self._customer_request
-        self._customer_request = None
-        return tmp
-
-        
-class CustomerRequest:
-
-    def __init__(self, start_node, target_node):
-        self.start_location = start_node # node number
-        self.target_location = target_node # node number
-
-        # for the metrics. Use ropy.time() to set timestamp
-        self.time_registered = rospy.get_time()
-        self.time_pickup = None
-        self.time_drop_off = None
-
-=======
 
 from fleet_planning.duckiebot import *
 import json
@@ -149,7 +20,6 @@
 class RebalancingStrategy(Enum):
     DEACTIVATED = 0
     RANDOM = 1
->>>>>>> 7b7081fc
 
 class TaxiCentralNode:
     TIME_OUT_CRITERIUM = 60.0
