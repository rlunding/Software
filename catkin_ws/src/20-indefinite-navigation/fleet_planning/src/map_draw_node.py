#!/usr/bin/env python

import os
import rospy
import cv2
from cv_bridge import CvBridge
from fleet_planning.graph_search import GraphSearchProblem
from sensor_msgs.msg import Image
from std_msgs.msg import String
from fleet_planning.srv import *
from fleet_planning.generate_duckietown_map import graph_creator, MapImageCreator
from fleet_planning.transformation import PixelAndMapTransformer
from fleet_planning.duckiebot import *
import json

class MapDrawNode:
    """
    Used to generate the map from a csv file, draw the graph on top
    of that and draw the icons for each duckiebot.
    TODO(ben): add a counter of number of icons at each node and make sure
          to draw overlapping icons next to each other.
    """

    def __init__(self, ):
        print 'mapDraw initializing...'

        self._map_dir = rospy.get_param('/map_dir')
        self._map_name = rospy.get_param('/map_name')
        gui_img_dir = rospy.get_param('/gui_img_dir')

        # Loading paths
        tiles_dir = os.path.abspath(
            self._map_dir + '/../../../../30-localization-and-planning/duckietown_description/urdf/meshes/tiles/')
        customer_icon_path = os.path.join(gui_img_dir, 'customer_duckie.jpg')
        start_icon_path = os.path.join(gui_img_dir, 'duckie.jpg')
        target_icon_path = os.path.join(gui_img_dir, 'location-icon.png')

        # build and init graphs
        gc = graph_creator()
        self.duckietown_graph = gc.build_graph_from_csv(self._map_dir, self._map_name)  # gc.build_graph_from_csv(script_dir=self.script_dir, csv_filename=self.map_name)
        self.duckietown_problem = GraphSearchProblem(self.duckietown_graph, None, None)  # GraphSearchProblem(self.duckietown_graph, None, None)

        self.bridge = CvBridge()
        # prepare and send graph image through publisher
        self.graph_image = self.duckietown_graph.draw(map_dir=self._map_dir, highlight_edges=None, map_name=self._map_name)

        mc = MapImageCreator(tiles_dir)
        self.tile_length = mc.tile_length
        self.map_img = mc.build_map_from_csv(map_dir=self._map_dir, csv_filename=self._map_name)

        # keep track of how many icons are being drawn at each node
        self.num_duckiebots_per_node = {node: 0 for node in self.duckietown_graph._nodes}

        # init items for later drawing
        self._duckie_path_to_draw = ""
        self.pending_customer_requests = []
        self.duckiebots = {}

        # image used to store all start, customer and target icons at their positions
        icon_length = 60
        self.customer_icon = cv2.resize(cv2.imread(customer_icon_path), (icon_length, icon_length))
        self.start_icon = cv2.resize(cv2.imread(start_icon_path), (icon_length, icon_length))
        self.target_icon = cv2.resize(cv2.imread(target_icon_path), (icon_length, icon_length))

        print "Map loaded successfully!\n"

        # publishers
        self._pub_image = rospy.Publisher("~/map_graph", Image, queue_size=1, latch=True)

        # subscribers
        self._sub_draw_request = rospy.Subscriber('~/draw_request', String,
                                                  self._update_duckiebots_and_customers, queue_size=1)
        self._sub_draw_duckie_ = rospy.Subscriber('~/draw_path',String, self._update_path_to_draw, queue_size=1)

        self._update_duckiebots_and_customers(None) # publish map without duckies


    def graph_node_to_image_location(self, graph, node):
        """
        Convert a graph node number to a 2d image pixel location
        """
        return graph.node_positions[str(node)]


    def pad_and_write_duckiebot_name(self, img, name):
        """
        takes image, pads it and writes the duckiebot name where indicated. text_location is approximately at the bottom of the font, in the middle of the word.
        """
        # center location depending on name length
        text_size = cv2.getTextSize(name, fontFace=cv2.FONT_HERSHEY_SIMPLEX, fontScale=1, thickness=1)

        text_location = (2, int(img.shape[1] + text_size[0][1]))  #  TODO: verify this is the correct position
        # text_location = (int(img.shape[0] / 2 - text_size[0][0] / 2), int(img.shape[1] + text_size[0][1]))  #  TODO: verify this is the correct position

        # pad image to make space for text
        padding = [0, 0, text_size[0][1] + 5, 0]
        padded_img = cv2.copyMakeBorder(img, top=padding[0], right=padding[1], bottom=padding[2], left=padding[3], borderType=cv2.BORDER_CONSTANT, value=(255,255,255))

        # write text
        color = (0,0,255)
        text_image = cv2.putText(padded_img, name, org=text_location, fontFace=cv2.FONT_HERSHEY_SIMPLEX, fontScale=0.4, color=color, thickness=1)
        return text_image


    def draw_icons(self, map_image, icon_type, location, icon_number=1, bot_name = None):
        """
        Draw start, customer and target icons next to each
        corresponding graph node along with the respective name
        of the duckiebot.
        :param map_image: the base map image onto which to draw the icons
        :param icon_type: string, either customer, start or target
        :param location: where to draw the icon, as a graph node number
        :param icon_number: keeps track of how many icons have already
                            been drawn at this location; adjust position
                            accordingly

        :return opencv image with the icons at the correct positions
        """
        # loop through all trips currently in existence. For each trip,
        # draw the start, customer and target icons next to the corresponding
        # label of the graph node.
        transf = PixelAndMapTransformer(self.tile_length, self.map_img.shape[
            0] / self.tile_length)  # TODO: better way to get the map dimensions?
        if icon_type == "customer":
            icon = self.customer_icon
        elif icon_type == "start":
            icon = self.start_icon
            # TODO: add the name of the duckiebot to the icon. Maybe overlay icons if e.g. duckiebot is at targets
            icon = self.pad_and_write_duckiebot_name(icon, bot_name)
        elif icon_type == "target":
            icon = self.target_icon
            print "drawing target"
        else:
            rospy.logwarn("{} is an invalid icon type.".format(icon_type))
            # return

        # convert graph number to 2D image pixel coords
        point = self.graph_node_to_image_location(graph=self.duckietown_graph, node=location)
        point = transf.map_to_image(point)
        # check if point is in map - NOTE that the coordinates of point are 
        # image coordinates (height by width, i.e. y by x and not x by y),
        # starting at the top left, thus having a negative sign.
        if (point[1] * -1 > map_image.shape[0] or point[1] * -1 < 0 or point[0] > map_image.shape[1] or point[0] < 0):
            rospy.logwarn("Point ({},{}) is outside of the map!".format(point[1], point[0]))

        # NOTE: factor -1 added so due to image negative image coordinates in vertical direction.
<<<<<<< HEAD
        height_start = max(self.map_img.shape[0] * -1, point[1])
=======
        height_start = max(self.map_img.shape[0] * -1, point[1])  
>>>>>>> 84d7d909
        height_end = max(self.map_img.shape[0] * -1, (height_start + icon.shape[0]))
        width_start =  min(self.map_img.shape[1], point[0] + (icon_number - 1) * (icon.shape[1] + 5))
        width_end = min(self.map_img.shape[1], width_start + icon.shape[1])
        icon = icon[0:height_end - height_start, 0:width_end - width_start]
        map_image[height_start:height_end, width_start:width_end, :] = icon

        return map_image

    def prepImage(self):
        """takes the graph image and map image and overlays them"""
        # TODO: add the icon image and merge it as well
        inverted_graph_img = 255 - self.graph_image
        # bring to same size
        inverted_graph_img = cv2.resize(inverted_graph_img, (self.map_img.shape[1], self.map_img.shape[0]))

        # overlay images
        overlay = cv2.addWeighted(inverted_graph_img, 1, self.map_img, 0.5, 0)

        # make the image bright enough for display again
        hsv = cv2.cvtColor(overlay, cv2.COLOR_BGR2HSV)
        h, s, v = cv2.split(hsv)
        lim = 255 - 60
        v[v > lim] = 255
        v[v <= lim] += 60
        final_hsv = cv2.merge((h, s, v))

        overlay = cv2.cvtColor(final_hsv, cv2.COLOR_HSV2BGR)
        return overlay

    def drawMap(self, duckiebots, pending_customer_requests=[], duckie_path_to_draw = ""):
        """
        New function to draw map independent of GUI calls. Draw all _duckiebots
        and their customers, if they have any.
        Input:
            - _duckiebots: all _duckiebots that should be drawn
        """
        # TODO: figure out best way to visualize duckiebot with customer
        #todo get updated graph (with path)
        edges_to_draw = None
        if (self._duckie_path_to_draw):
            node_numbers_as_str = self.duckiebots[self._duckie_path_to_draw].path
            edges_to_draw = []
            for i in range(0,len(node_numbers_as_str)-1):
                node = node_numbers_as_str[i]
                next_node = node_numbers_as_str[i+1]
                edges = self.duckietown_graph.node_edges(node)
                for edge in edges:
                    if edge.source == node and edge.target == next_node:
                        edges_to_draw.append(edge)
                        break

        self.graph_image = self.duckietown_graph.draw(map_dir=self._map_dir, highlight_edges=edges_to_draw, map_name=self._map_name)

        overlay = self.prepImage()
        for bot in duckiebots.itervalues():
            # draw duckiebot
            self.num_duckiebots_per_node[str(bot.location)] += 1
            overlay = self.draw_icons(overlay, "start", location=bot.location,
                                      icon_number=self.num_duckiebots_per_node[str(bot.location)],
                                      bot_name = bot.name)

            if bot.taxi_state != TaxiState.IDLE:
                if bot.taxi_state == TaxiState.GOING_TO_CUSTOMER:
                    customer_location = bot.target_location

                if bot.taxi_state == TaxiState.WITH_CUSTOMER:
                    customer_location = bot.location

                # draw customer
                self.num_duckiebots_per_node[str(customer_location)] += 1
                overlay = self.draw_icons(overlay, "customer",
                                          location=customer_location, icon_number=self.num_duckiebots_per_node[str(customer_location)])

                # draw target icon
                self.num_duckiebots_per_node[str(bot.target_location)] += 1
                overlay = self.draw_icons(overlay, "target", location=bot.target_location, icon_number=self.num_duckiebots_per_node[str(bot.target_location)])

        # draw pending customer requests
        for customer in pending_customer_requests:
            self.num_duckiebots_per_node[str(customer.start_location)] += 1
            overlay = self.draw_icons(overlay, "customer",
                                      location=customer.start_location, icon_number=self.num_duckiebots_per_node[str(customer.start_location)])

        # set num_duckiebots_per_node back to zero
        for node, num in self.num_duckiebots_per_node.iteritems():
            self.num_duckiebots_per_node[node] = 0

        return self.bridge.cv2_to_imgmsg(overlay, "bgr8")

    def _update_duckiebots_and_customers(self, msg):

        if msg is None:
            self.duckiebots = {}
            self.pending_customer_requests = []
            self._duckie_path_to_draw = ""
        else:
            data_json = msg.data
            data = json.loads(data_json)

            # get duckiebot objects
            self.duckiebots = {}
            for db_data in data['duckiebots']:
                bot = BaseDuckiebot.from_json(db_data)
                self.duckiebots[bot.name]=bot

            # get customer request objects
            self.pending_customer_requests = [
                BaseCustomerRequest.from_json(cust) for cust in data['pending_customer_requests'] if cust is not None]

            if self._duckie_path_to_draw not in self.duckiebots.iterkeys(): # remove if not on map anymore
                self._duckie_path_to_draw=""

        self._publish_new_map()

    def _update_path_to_draw(self, duckie_name_msg):
        if duckie_name_msg is not None:
            duckie_name = duckie_name_msg.data
            if duckie_name in self.duckiebots.iterkeys():
                self._duckie_path_to_draw = duckie_name
                self._publish_new_map()
            else:
                rospy.logwarn('Cannot draw path of duckiebot, because it does not seem to exist.')

    def _publish_new_map(self):
            map_img = self.drawMap(self.duckiebots, self.pending_customer_requests, self._duckie_path_to_draw)
            rospy.loginfo('Publish new map.')
            self._pub_image.publish(map_img)

    @staticmethod
    def on_shutdown():
        rospy.loginfo("[MapDraw] Shutdown.")


if __name__ == '__main__':
    # startup node
    rospy.loginfo('[MapDrawNode]: Startup.')
    rospy.init_node('MapDrawNode')
    map_draw_node = MapDrawNode()

    rospy.on_shutdown(MapDrawNode.on_shutdown)
    rospy.spin()<|MERGE_RESOLUTION|>--- conflicted
+++ resolved
@@ -144,11 +144,7 @@
             rospy.logwarn("Point ({},{}) is outside of the map!".format(point[1], point[0]))
 
         # NOTE: factor -1 added so due to image negative image coordinates in vertical direction.
-<<<<<<< HEAD
         height_start = max(self.map_img.shape[0] * -1, point[1])
-=======
-        height_start = max(self.map_img.shape[0] * -1, point[1])  
->>>>>>> 84d7d909
         height_end = max(self.map_img.shape[0] * -1, (height_start + icon.shape[0]))
         width_start =  min(self.map_img.shape[1], point[0] + (icon_number - 1) * (icon.shape[1] + 5))
         width_end = min(self.map_img.shape[1], width_start + icon.shape[1])
