--- conflicted
+++ resolved
@@ -63,13 +63,8 @@
 	<arg name="/localization/gui" default="false"/>
 
 	<arg name="fleet_communication" default="true"/>
-<<<<<<< HEAD
-	<arg name="joystick_demo" default="false"/>
-	<arg name="lane_following_demo" default="true"/>
-=======
     <arg name="leds" default="true" />
 	<arg name="joystick_demo" default="true"/>
->>>>>>> 3b15c954
 
 	<!-- end switch args -->
 	
