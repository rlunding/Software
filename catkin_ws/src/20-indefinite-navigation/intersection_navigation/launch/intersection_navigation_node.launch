--- conflicted
+++ resolved
@@ -1,10 +1,4 @@
 <launch>
-<<<<<<< HEAD
-	<arg name="robot_name" default="bluck" />
-    <remap from="intersection_navigation_node/apriltags_out" to="$(arg robot_name)/apriltags_postprocessing_node/apriltags_out" />	
-	<node name="intersection_navigation_node" pkg="intersection_navigation" 
-type="intersection_navigation.py" output="screen">
-=======
     <arg name="veh" doc="Name of vehicle. ex: megaman"/>
     <arg name="local" default="false" doc="true for running everything you possibly can on laptop. false for everything running on vehicle."/>
     <arg name="config" default="baseline" doc="Specify a config."/>
@@ -73,7 +67,6 @@
     <remap from="~apriltags" to="apriltags_postprocessing_node/apriltags_out" />
 
 	<node ns="$(arg veh)" name="intersection_navigation_node" pkg="intersection_navigation" type="intersection_navigation.py" output="screen">
->>>>>>> 868f9637
 		<!-- Setup parameters -->
 		<param name="~veh" value="$(arg veh)"/>
 	</node>
