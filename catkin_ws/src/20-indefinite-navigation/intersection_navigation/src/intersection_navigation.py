--- conflicted
+++ resolved
@@ -35,12 +35,10 @@
                                         self.ImageCallback, queue_size=1)
         self.sub_intersection_pose_meas = rospy.Subscriber("~intersection_pose_meas", IntersectionPose, 
                                         self.poseEstimator.UpdateWithPoseMeasurement, queue_size=1)
-        self.sub_car_cmd = rospy.Subscriber("/" + self.robot_name + "/joy_mapper_node/car_cmd", Twist2DStamped, self.CarCmdCallback, queue_size=1)
-
-         
+        self.sub_car_cmd = rospy.Subscriber("/" + self.robot_name + "/joy_mapper_node/car_cmd", Twist2DStamped, 
+                                        self.CarCmdCallback, queue_size=1)              
+        self.on_regular_road = rospy.Subscriber("~in_lane", BoolStamped, self.NavigationDoneCallback, queue_size=1)
         # self.poseEstimator.FeedCommandQueue, queue_size=10)
-        self.on_regular_road = rospy.Subscriber("~in_lane", BoolStamped, self.ModeCallback, queue_size=1)
-
         # set up publishers
         # self.pub_intersection_pose_pred = rospy.Publisher("~intersection_pose_pred", IntersectionPose queue_size=1)
         self.pub_intersection_pose = rospy.Publisher("~intersection_pose", LanePose, queue_size=1)
@@ -50,7 +48,7 @@
         self.rate = 10  # main logic runs at 10Hz
         self.timeout = 1.0
         self.state_dict = dict()
-        for counter, key in enumerate(['WAITING', 'INITIALIZING', 'WAITING_FOR_INSTRUCTIONS', 'TRAVERSING', 'DONE', 'ERROR']):
+        for counter, key in enumerate(['WAITING', 'INITIALIZING', 'WAITING_FOR_INSTRUCTIONS', 'TRAVERSING', 'DONE']):
             self.state_dict.update({key: counter})
         self.state = self.state_dict['WAITING']
 
@@ -60,8 +58,8 @@
                                    self.tag_info.LEFT_T_INTERSECT, self.tag_info.T_INTERSECTION]
         #self.VehicleCommands = VehicleCommands()
 
-        # nominal start positions: centered in lane, 0.13m in front of center of red stop line, 0 relative orientation error
-        self.nominal_start_positions = {self.tag_info.FOUR_WAY: [0.400, -0.105, 0.5 * np.pi],
+        # nominal stop positions: centered in lane, 0.13m in front of center of red stop line, 0 relative orientation error
+        self.nominal_stop_positions = {self.tag_info.FOUR_WAY: [0.400, -0.105, 0.5 * np.pi],
                                        self.tag_info.LEFT_T_INTERSECT: [0.664, 0.400, np.pi],
                                        self.tag_info.RIGHT_T_INTERSECT: [-0.105, 0.121, 0.0 * np.pi],
                                        self.tag_info.T_INTERSECTION: [0.400, -0.105, 0.5 * np.pi]}
@@ -130,9 +128,9 @@
                     continue
 
                 # initial position estimate
-                x_init = self.nominal_start_positions[april_msg.infos[closest_idx].traffic_sign_type][0]
-                y_init = self.nominal_start_positions[april_msg.infos[closest_idx].traffic_sign_type][1]
-                theta_init = self.nominal_start_positions[april_msg.infos[closest_idx].traffic_sign_type][2]
+                x_init = self.nominal_stop_positions[april_msg.infos[closest_idx].traffic_sign_type][0]
+                y_init = self.nominal_stop_positions[april_msg.infos[closest_idx].traffic_sign_type][1]
+                theta_init = self.nominal_stop_positions[april_msg.infos[closest_idx].traffic_sign_type][2]
 
                 if april_msg.infos[closest_idx].traffic_sign_type in [self.tag_info.RIGHT_T_INTERSECT,
                                                                 self.tag_info.LEFT_T_INTERSECT]:
@@ -182,13 +180,12 @@
 
                 # waiting for instructions where to go
                 # TODO
-                self.turn_type = TurnTypeCallback()
+                self.turn_type = turn_type
                 # 0: straight, 1: left, 2: right
                 self.turn_type = 2            
                 pose_init = [best_x_meas, best_y_meas, best_theta_meas]
                 pose_final = self.ComputeFinalPose(april_msg.infos[closest_idx].traffic_sign_type, turn_type)
 
-<<<<<<< HEAD
                 alphas_init = np.linspace(0.1, 1.6, 11)
                 alphas_final = np.linspace(0.1, 1.6, 11)
 
@@ -202,12 +199,6 @@
                 self.state == self.state_dict['TRAVERSING']
                 # print(pose_init)
                 # print(pose_final)
-=======
-                if not self.pathPlanner.PlanPath(pose_init, pose_final):
-                    rospy.loginfo("[%s] Could not compute feasible path." % (self.node_name))
-                    continue
-
->>>>>>> 22bbd980
 
                 # debugging
                 '''
@@ -272,8 +263,8 @@
         if self.state == self.state_dict['WAITING'] and msg.state == "INTERSECTION_CONTROL":
             self.state = self.state_dict['INITIALIZING']
 
+    def NavigationDoneCallback(self, msg):
         # update state if we are done with the navigation
-        # if self.on_regular_road == True and msg.state == "TRAVERSING":
         if self.on_regular_road == True and msg.state == "INTERSECTION_CONTROL" and self.state == self.state_dict['TRAVERSING']:
             self.state = self.state_dict['DONE']
             in_lane_msg = BoolStamped() # is a header needed in this case ??
