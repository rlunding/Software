
#include "opencv2/opencv.hpp"

#include "TagDetection.h"
#include "MathUtil.h"

#ifdef PLATFORM_APERIOS
//missing/broken isnan
namespace std {
	static bool isnan(float x) {
		const int EXP  = 0x7f800000;
		const int FRAC = 0x007fffff;
		const int y = *((int*)(&x));
		return ((y&EXP)==EXP && (y&FRAC)!=0);
	}
}
#endif

namespace AprilTags {

TagDetection::TagDetection() 
  : good(false), obsCode(), code(), id(), hammingDistance(), rotation(), p(),
    cxy(), observedPerimeter(), homography(), hxy() {
  homography.setZero();
}

TagDetection::TagDetection(int _id)
  : good(false), obsCode(), code(), id(_id), hammingDistance(), rotation(), p(),
    cxy(), observedPerimeter(), homography(), hxy() {
  homography.setZero();
}

float TagDetection::getXYOrientation() const {
  // Because the order of segments in a quad is arbitrary, so is the
  // homography's rotation, so we can't determine orientation directly
  // from the homography.  Instead, use the homography to find two
  // bottom corners of a properly oriented tag in pixel coordinates,
  // and then compute orientation from that.
  std::pair<float,float> p0 = interpolate(-1,-1);   // lower left corner of tag
  std::pair<float,float> p1 = interpolate(1,-1);    // lower right corner of tag
  float orient = atan2(p1.second - p0.second, p1.first - p0.first);
  return ! std::isnan(float(orient)) ? orient : 0.;
}

std::pair<float,float> TagDetection::interpolate(float x, float y) const {
  float z = homography(2,0)*x + homography(2,1)*y + homography(2,2);
  if ( z == 0 )
    return std::pair<float,float>(0,0);  // prevents returning a pair with a -NaN, for which gcc 4.4 flubs isnan
  float newx = (homography(0,0)*x + homography(0,1)*y + homography(0,2))/z + hxy.first;
  float newy = (homography(1,0)*x + homography(1,1)*y + homography(1,2))/z + hxy.second;
  return std::pair<float,float>(newx,newy);
}

bool TagDetection::overlapsTooMuch(const TagDetection &other) const {
  // Compute a sort of "radius" of the two targets. We'll do this by
  // computing the average length of the edges of the quads (in
  // pixels).
  float radius =
    ( MathUtil::distance2D(p[0], p[1]) +
      MathUtil::distance2D(p[1], p[2]) +
      MathUtil::distance2D(p[2], p[3]) +
      MathUtil::distance2D(p[3], p[0]) +
      MathUtil::distance2D(other.p[0], other.p[1]) +
      MathUtil::distance2D(other.p[1], other.p[2]) +
      MathUtil::distance2D(other.p[2], other.p[3]) +
      MathUtil::distance2D(other.p[3], other.p[0]) ) / 16.0f;

  // distance (in pixels) between two tag centers
  float dist = MathUtil::distance2D(cxy, other.cxy);

  // reject pairs where the distance between centroids is smaller than
  // the "radius" of one of the tags.
  return ( dist < radius );
}

Eigen::Matrix4d TagDetection::getRelativeTransform(double tag_size, double fx, double fy, double px, double py) const {
  std::vector<cv::Point3d> objPts;
  std::vector<cv::Point2d> imgPts;
  double s = tag_size/2.;
<<<<<<< HEAD
  objPts.push_back(cv::Point3f(-s,-s, 0));
  objPts.push_back(cv::Point3f( s,-s, 0));
  objPts.push_back(cv::Point3f( s, s, 0));
  objPts.push_back(cv::Point3f(-s, s, 0));

  std::pair<float, float> p1 = p[0];
  std::pair<float, float> p2 = p[1];
  std::pair<float, float> p3 = p[2];
  std::pair<float, float> p4 = p[3];
  imgPts.push_back(cv::Point2f(p1.first, p1.second));
  imgPts.push_back(cv::Point2f(p2.first, p2.second));
  imgPts.push_back(cv::Point2f(p3.first, p3.second));
  imgPts.push_back(cv::Point2f(p4.first, p4.second));

  cv::Mat rvec(1,3,CV_64F);
  cv::Mat tvec(1,3,CV_64F);
  cv::Matx33f cameraMatrix(
=======
  objPts.push_back(cv::Point3d(-s,-s, 0));
  objPts.push_back(cv::Point3d( s,-s, 0));
  objPts.push_back(cv::Point3d( s, s, 0));
  objPts.push_back(cv::Point3d(-s, s, 0));

  std::pair<double, double> p1 = p[0];
  std::pair<double, double> p2 = p[1];
  std::pair<double, double> p3 = p[2];
  std::pair<double, double> p4 = p[3];
  imgPts.push_back(cv::Point2d(p1.first, p1.second));
  imgPts.push_back(cv::Point2d(p2.first, p2.second));
  imgPts.push_back(cv::Point2d(p3.first, p3.second));
  imgPts.push_back(cv::Point2d(p4.first, p4.second));

  cv::Mat rvec(1,3,CV_64F);
  cv::Mat tvec(1,3,CV_64F);
  cv::Matx33d cameraMatrix(
>>>>>>> 432966d2
                           fx, 0, px,
                           0, fy, py,
                           0,  0,  1);
  cv::Vec4d distParam(0,0,0,0); // all 0?
  cv::solvePnP(objPts, imgPts, cameraMatrix, distParam, rvec, tvec);
  cv::Matx33d r;
  cv::Rodrigues(rvec, r);
  Eigen::Matrix3d wRo;
  wRo << r(0,0), r(0,1), r(0,2), r(1,0), r(1,1), r(1,2), r(2,0), r(2,1), r(2,2);

  Eigen::Matrix4d T; 
  T.topLeftCorner(3,3) = wRo;
  T.col(3).head(3) << tvec.at<double>(0), tvec.at<double>(1), tvec.at<double>(2);
  T.row(3) << 0,0,0,1;

  return T;
}

void TagDetection::getRelativeTranslationRotation(double tag_size, double fx, double fy, double px, double py,
                                                  Eigen::Vector3d& trans, Eigen::Matrix3d& rot) const {
  Eigen::Matrix4d T =
    getRelativeTransform(tag_size, fx, fy, px, py);

  // converting from camera frame (z forward, x right, y down) to
  // object frame (x forward, y left, z up)
  Eigen::Matrix4d M;
  M <<
    0,  0, 1, 0,
    -1, 0, 0, 0,
    0, -1, 0, 0,
    0,  0, 0, 1;
  Eigen::Matrix4d MT = M*T;
  // translation vector from camera to the April tag
  trans = MT.col(3).head(3);
  // orientation of April tag with respect to camera: the camera
  // convention makes more sense here, because yaw,pitch,roll then
  // naturally agree with the orientation of the object
  rot = T.block(0,0,3,3);
}

// draw one April tag detection on actual image
void TagDetection::draw(cv::Mat& image) const {
  // use corner points detected by line intersection
  std::pair<float, float> p1 = p[0];
  std::pair<float, float> p2 = p[1];
  std::pair<float, float> p3 = p[2];
  std::pair<float, float> p4 = p[3];

  // plot outline
  cv::line(image, cv::Point2f(p1.first, p1.second), cv::Point2f(p2.first, p2.second), cv::Scalar(255,0,0,0) );
  cv::line(image, cv::Point2f(p2.first, p2.second), cv::Point2f(p3.first, p3.second), cv::Scalar(0,255,0,0) );
  cv::line(image, cv::Point2f(p3.first, p3.second), cv::Point2f(p4.first, p4.second), cv::Scalar(0,0,255,0) );
  cv::line(image, cv::Point2f(p4.first, p4.second), cv::Point2f(p1.first, p1.second), cv::Scalar(255,0,255,0) );

  // mark center
  cv::circle(image, cv::Point2f(cxy.first, cxy.second), 8, cv::Scalar(0,0,255,0), 2);

  // print ID
  std::ostringstream strSt;
  strSt << "#" << id;
  cv::putText(image, strSt.str(),
              cv::Point2f(cxy.first + 10, cxy.second + 10),
              cv::FONT_HERSHEY_PLAIN, 1, cv::Scalar(0,0,255));
}

} // namespace<|MERGE_RESOLUTION|>--- conflicted
+++ resolved
@@ -77,25 +77,6 @@
   std::vector<cv::Point3d> objPts;
   std::vector<cv::Point2d> imgPts;
   double s = tag_size/2.;
-<<<<<<< HEAD
-  objPts.push_back(cv::Point3f(-s,-s, 0));
-  objPts.push_back(cv::Point3f( s,-s, 0));
-  objPts.push_back(cv::Point3f( s, s, 0));
-  objPts.push_back(cv::Point3f(-s, s, 0));
-
-  std::pair<float, float> p1 = p[0];
-  std::pair<float, float> p2 = p[1];
-  std::pair<float, float> p3 = p[2];
-  std::pair<float, float> p4 = p[3];
-  imgPts.push_back(cv::Point2f(p1.first, p1.second));
-  imgPts.push_back(cv::Point2f(p2.first, p2.second));
-  imgPts.push_back(cv::Point2f(p3.first, p3.second));
-  imgPts.push_back(cv::Point2f(p4.first, p4.second));
-
-  cv::Mat rvec(1,3,CV_64F);
-  cv::Mat tvec(1,3,CV_64F);
-  cv::Matx33f cameraMatrix(
-=======
   objPts.push_back(cv::Point3d(-s,-s, 0));
   objPts.push_back(cv::Point3d( s,-s, 0));
   objPts.push_back(cv::Point3d( s, s, 0));
@@ -113,7 +94,6 @@
   cv::Mat rvec(1,3,CV_64F);
   cv::Mat tvec(1,3,CV_64F);
   cv::Matx33d cameraMatrix(
->>>>>>> 432966d2
                            fx, 0, px,
                            0, fy, py,
                            0,  0,  1);
